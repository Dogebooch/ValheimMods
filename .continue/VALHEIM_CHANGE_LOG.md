# Valheim Modpack Change Log

This file tracks major gameplay and configuration changes for the RelicHeim/JewelHeim overhaul.

## World & Combat
- Monster HP: 120% -> 400%

## Loot & Economy

## Skills & Progression
<<<<<<< HEAD
- Lower EpicMMO attribute reset cost to 5 coins per point
- Raise EpicMMO Max Level to 120
- Raise orb XP output by 25% across the board
- Turn off non-combat XP
=======
- Raised EpicMMO Max Level to 120
- Turned off non-combat XP
- XP loss on death : 25%-50% -> 5-15%
>>>>>>> 782653dd

## Crafting & Recipes<|MERGE_RESOLUTION|>--- conflicted
+++ resolved
@@ -8,15 +8,9 @@
 ## Loot & Economy
 
 ## Skills & Progression
-<<<<<<< HEAD
-- Lower EpicMMO attribute reset cost to 5 coins per point
-- Raise EpicMMO Max Level to 120
-- Raise orb XP output by 25% across the board
-- Turn off non-combat XP
-=======
 - Raised EpicMMO Max Level to 120
 - Turned off non-combat XP
+- Lower EpicMMO attribute reset cost to 5 coins per point
 - XP loss on death : 25%-50% -> 5-15%
->>>>>>> 782653dd
 
 ## Crafting & Recipes