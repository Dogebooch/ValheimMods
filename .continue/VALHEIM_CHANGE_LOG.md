--- conflicted
+++ resolved
@@ -44,22 +44,4 @@
     - Avalanche Drake checks every 1500s
     - StoneForst1, StoneHall1, StoneTavern1, StoneTower1, StoneTower2 - Reduced spawn quantity to six
     - elite and rare weights in mountains creature lists decreased
-    - extended Wild Lightning Wolf's spawn - increased to 1200s
-<<<<<<< HEAD
-**Plains**
-    - Royal Lox added
-    - Reduced spawn chance of skeletons and gobin brutes
-    - Reduced lox spawns to 1200s interval and 4% chance
-    - Seeker, SeekerBrood, Tick, Charred Night spawns - decreased spawn chance to 3600s at 4%
-    - Increased Mushroom Plains spawn interval to 750 s and 
-    - softened POI spawns by reducing StoneTower1 goblin brute chance to 6% and 
-    - added a 900 s respawn to StoneHenge5 goblin mag
-**Mistlands**
-    - Restored default spawn timing across most creatures while slowing GoblinMage_TW, CorruptedDvergerMage_TW, and SummonedSeeker_TW checks to ease overlapping roamer pulls
-    - Stretched Mistlands exploration pacing by lengthening Mushroom spawn intervals, trimming Seeker/Weaver Queen chances, and spacing giant_brain ore nodes
-    - Reduced Mistlands point-of-interest density and elite surge potential to create more breathing room between fights
-    - Calibrated Mistlands creature lists and raid waves by trimming elite/rare weights and slowing Gjall, Tick, and Brood spawn intervals
-    - Logged the adjustments in the modpack change log for future tracking
-    
-=======
->>>>>>> e30c94e0
+    - extended Wild Lightning Wolf's spawn - increased to 1200s