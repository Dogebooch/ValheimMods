--- conflicted
+++ resolved
@@ -179,17 +179,15 @@
 - **Solution**: Renamed drop entry to `ShieldBronzeBuckler` and patched CoinTrollSpawn to register the custom troll during `ZNetScene.Awake`
 - **Result**: Prefabs now load correctly, eliminating configuration warnings
 
-<<<<<<< HEAD
 ### **Seed Prefab Warnings**
 - **Problem**: More World Locations loot lists referenced `SeedCarrot`, `SeedTurnip`, and `SeedOnion` prefabs that don't exist.
 - **Solution**: Replaced entries with correct base-game IDs (`CarrotSeeds`, `TurnipSeeds`, `OnionSeeds`) in `warpalicious.More_World_Locations_LootLists.yml`.
 - **Result**: Seed items now spawn without warning logs.
-=======
+- 
 ### **Epic Loot Patch Errors**
 - **Problem**: Epic Loot reported missing paths for `TreasureChest_heath_hildir` in `zLootables_TreasureLoot_RelicHeim.json`
 - **Solution**: Removed overwrite entries so the chest is added only through `AppendAll`
 - **Result**: Patch applies cleanly without missing token errors
->>>>>>> 4885b295
 
 ### **Tempest Serpent Boss Setup**
 - **Problem**: Tempest Serpent lacked distinct visuals and boss-worthy loot.
