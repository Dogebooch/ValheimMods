--- conflicted
+++ resolved
@@ -398,8 +398,5 @@
 - Documented post-story boss trophy uses (enchanting reagents, XP orbs, reset tokens).
 - Refined Mushroom Monsters loot: replaced boss-exclusive fungi in Meadows and Black Forest with biome-appropriate resources and added drops for spore mobs.
 - Weighted mushroom monster drops toward biome-specific fungi for non-boss variants.
-<<<<<<< HEAD
 - Introduced Prefab Icon Loader plugin that derives icon filenames, loads textures with placeholder fallback, and stores a Texture2D reference for each prefab.
-=======
-- Added prefab name parser script to extract internal and localized names from VNEI exports.
->>>>>>> 6601e1e6
+- Added prefab name parser script to extract internal and localized names from VNEI exports.