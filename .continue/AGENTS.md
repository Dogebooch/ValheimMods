# Valheim Mods Project - AI Agent Brain

## 🎯 Core Mission
Build a **RuneScape + Solo Leveling** inspired Valheim experience with RPG/MMO progression, rewarding grind, and exploration.

## 📊 Current Skill Progression Factors

### **EpicMMO System (Primary RPG Progression)**
- **Max Level**: 120 (raised from 90)
- **Free Points Per Level**: 2 (reduced from default 5)
- **Start Free Points**: 3 (reduced from default 5)
- **Level Experience**: 300 XP base per level
- **Experience Multiplier**: 1.048 (raised for longer progression)
- **Add Level Experience**: Enabled (adds 300 XP per level)
- **Bonus Level Points**: +5 every 5 levels up to 120
- **Experience Rate**: 1.0x (normal)
- **Death Penalty**: 25-50% XP loss (increased from default 5-25%)
- **Reset Cost**: 55 coins per point (increased from default 3)
- **Tuning Note**: XP multiplier and world-level schedule may be fine-tuned later to keep progression within the 13–18 month target.

### **Attribute Scaling (Per Point)**
- **Strength**: +0.3 damage, +4 weight, +0.3 block stamina, +0.5 crit damage
- **Dexterity**: +0.3 attack speed, +0.3 attack stamina, +0.3 movement stamina
- **Endurance**: +1 stamina, +0.5 stamina regen, +0.3 physical armor
- **Intelligence**: +0.3 magic attack, +0.3 eitr regen, +1 eitr
- **Vigour**: +1 health, +0.5 health regen, +0.3 magic armor
- **Specializing**: +0.2% crit chance, +0.4 mining speed, +10 building health, +0.4 tree cutting

### **SmartSkills (Vanilla Skill Enhancement)**
- **Skill Recovery Bonus**: 50% XP boost until reaching previous highest level
- **Weapon Catch-up Bonus**: 50% XP boost for weapon skills until caught up to highest weapon skill
- **Swimming**: 100% XP bonus, no death penalty
- **Sneak**: +10% XP on backstab, +25% backstab damage at level 100
- **Blood Magic**: 33% XP sharing between shield caster and attacker

### **Vanilla Skill Experience Factors**
- **Farming**: 1.25x (boosted - most rewarding)
- **Cooking**: 0.6x (reduced)
- **Ranching**: 0.6x (reduced)
- **Exploration**: 0.6x (reduced)
- **Building**: 0.5x (reduced)
- **Blacksmithing**: 0.5x (reduced)
- **Foraging**: 0.5x (reduced)
- **Lumberjacking**: 0.5x (reduced)
- **Mining**: 0.5x (reduced)
- **Sailing**: 0.5x (reduced)
- **Pack Horse**: 0.5x (reduced)
- **Tenacity**: 0.4x (reduced)
- **Warfare Skills**: 1.0x (normal)
- **Enchantment System**: 1.0x (normal)

## 🏗️ Project Architecture

### **Core Systems**
- **JewelHeim-RelicHeim Modpack** - Primary content foundation
- **EpicLoot** - RNG magical item generation (Magic/Rare/Legendary/Mythic)
- **Drop That** - Loot table control & world level gating
- **CLLC** - World level & star scaling, elite affixes
- **WackyDB** - Item/recipe database management
- **WackyMMO** - Skill progression & ability unlocks

### **Content Mods**
- **Therzie Suite**: Warfare, Armory, Monstrum (weapons/armor)
- **Warpalicious**: World generation & locations
- **Smoothbrain**: QoL & gameplay enhancements
- **Magic Revamp & Wizardry**: Expanded spell systems

## 🎮 Game Design Philosophy

### **Progression Flow**
1. **Early (WL 0-2)**: Basic items + EpicLoot Magic/Rare drops
2. **Mid (WL 3-5)**: RelicHeim set items (crafted) + EpicLoot Legendary
3. **Late (WL 6+)**: EpicLoot Mythic + T5 Legendaries (boss-only)

### **World Level Gating**
- **WL 0-1** → Meadows | **WL 2-3** → Black Forest | **WL 3-4** → Swamp
- **WL 4-5** → Mountains | **WL 5-6** → Plains | **WL 6-7** → Mistlands
- **WL 7+** → Deep North/Ashlands
- **Age-Based WL progression**: WL1=15d, WL2=45d, WL3=90d, WL4=180d, WL5=300d, WL6=420d, WL7=540d

### **Loot Systems Integration**

| System | RNG? | Source | Purpose | Affixes |
|--------|------|--------|---------|---------|
| **EpicLoot Magic** | ✅ | Random drops | RNG progression | 1 affix |
| **EpicLoot Rare** | ✅ | Random drops | RNG progression | 2 affixes |
| **EpicLoot Legendary** | ✅ | Random drops | High-tier RNG | 3+ affixes |
| **EpicLoot Mythic** | ✅ | Random drops | Top-tier RNG | Special effects |
| **RelicHeim Sets** | ❌ | Crafted | Set bonuses | Static stats |
| **T5 Legendaries** | ❌ | Boss kills | Best-in-slot | Static, boss-only |

## 📁 Critical File Structure

### **Configuration Directories**
```
Valheim/profiles/Dogeheim_Player/BepInEx/config/
├── EpicLoot/patches/RelicHeimPatches/
│   ├── Legendaries_SetsLegendary_RelicHeim.json
│   └── Legendaries_SetsMythic_RelicHeim.json
├── wackysDatabase/
│   ├── Effects/SE_SetEffect_*.yml
│   ├── Items/
│   └── Recipes/
└── DropThat/
```

### **Project Management**
- `important_files_updated.txt` - Enhanced file index with metadata
- `List_Important_files.py` - Unified index generator
- `.gitignore` - Selective file inclusion (configs/docs only)

## ⚙️ Configuration Standards

### **Drop That Rules**
- All chase loot: `drop_one_per_player = true`
- Star gating: `creature_stars_required = 2` (Magic/Rare), `= 3` (T4)
- Scaling: `scale_by_level = true`
- **CRITICAL**: `world_level_min` must match EpicLoot configs

### **EpicLoot Rules**
- Effect types: `"Magic" | "Rare" | "Legendary" | "None"`
- Use `GuaranteedMagicEffects` for affix pools
- Legendary items: fixed UniqueIDs, predefined stats
- **CRITICAL**: `world_level_min` must equal Drop That's

### **Spawn That Rules**
- Global `SpawnFrequencyMultiplier` tuned to `0.95` across world and raid spawners for a slight overall spawn reduction

### **Data Formatting**
- **Tab-delimited** for spreadsheets
- **Grouped order**: Master List → DropThat Config → EpicLoot Config
- **Consistent naming** across all configs
- **Proactive validation** for biome gating errors

## 🎯 AI Work Preferences

### **Balance Philosophy**
- **No early BiS drops** - maintain proper gating
- **Consistent progression** across biomes
- **Moderate creativity** for stats/names, **strict** on formatting
- **Proactive validation** for misclassification

### **Automation Goals**
- **Minimize repetitive edits**
- **AI-assisted config generation**
- **Keep Drop That/EpicLoot/CLLC consistent**
- **Avoid duplicate loot entries**

### **Output Standards**
- **Tab-delimited** for spreadsheets
- **Grouped configurations** in consistent order
- **Master loot list** as single source of truth
- **Cross-reference validation** between mods

## 📚 Problems Solved & Fixes Applied

### **File Organization & Indexing**
- **Problem**: Large number of files (2,979+) needed proper organization
- **Solution**: Created unified index generator with TYPE/IMPORTANCE_TAGS classification
- **Result**: Comprehensive file index with enhanced metadata

### **Git Repository Management**
- **Problem**: "Too many active changes" and large binary files
- **Solution**: Refined `.gitignore` for selective inclusion, reset repository
- **Result**: Clean repository with only important configs/docs

### **Legendary Systems Confusion**
- **Problem**: Unclear differences between EpicLoot, RelicHeim sets, T5 legendaries
- **Solution**: Created comprehensive clarification table and progression flow
- **Result**: Clear understanding of 4 distinct legendary systems

### **Missing Prefab Warnings**
- **Problem**: Drop That and Spawn That reported missing prefabs (`ShieldBronze`, `CoinTroll`)
- **Solution**: Renamed drop entry to `ShieldBronzeBuckler` and patched CoinTrollSpawn to register the custom troll during `ZNetScene.Awake`
- **Result**: Prefabs now load correctly, eliminating configuration warnings

### **Tempest Serpent Boss Setup**
- **Problem**: Tempest Serpent lacked distinct visuals and boss-worthy loot.
- **Solution**: Capped level at 5-star limit, enlarged model with lightning infusion and armored effect, and expanded drop table with trophy, meat, coins, thunderstones, and legendary weapon rolls.
- **Result**: Deep-ocean boss encounter now stands out and offers exciting rewards.

### **EpicMMO Dexterity Soft Cap**
- **Problem**: Added Dexterity stamina soft cap entries were not recognized by EpicMMO System
- **Solution**: Removed unsupported soft cap settings, keeping base stamina bonuses only
- **Result**: Prevents non-functional config lines and maintains balanced stamina progression

### **Biome-Specific Treasure Loot**
- **Problem**: Generic MagicMaterials set used across all chests limited biome-based progression
- **Solution**: Replaced chest loot with biome-specific sets and boosted legendary/mythic weights for late biomes
- **Result**: Higher-tier chests now provide proportionally better materials

### **Bounty Board Group Integration**
- **Problem**: Group bounties required manual participant tracking and only split coin rewards
- **Solution**: BountyBoard now uses the Groups API to auto-detect party members and divide coin and token rewards
- **Result**: Cooperative bounties automatically share payouts among current group members

### **Treasure Chest Loot Rolls**
- **Problem**: Some treasure chests could roll zero items.
- **Solution**: Updated drop tables to remove zero-roll chance, ensuring a minimum of one item.
- **Result**: Treasure chests now always yield at least one piece of loot.

### **Mod Creature Drop World Levels**
- **Problem**: Newly added modded creature loot tables were not yet reviewed for biome/world-level balance.
- **Solution**: Audited each mod creature drop list to ensure materials match the creature's intended biome (e.g., Fox_TW drops early-game LeatherScraps while CorruptedDvergerMage_TW yields Mistlands BlackCore/Softtissue).
- **Result**: Mod creature loot tables align with world-level progression.

### **VNEI Load Performance**
- **Problem**: VNEI UI loaded slowly with unknown items and recipes visible
- **Solution**: Enabled "Show Only Known" (server-forced) in com.maxsch.valheim.vnei.cfg
- **Result**: Faster VNEI load times
- 
### **Loot Generation Validation**
- **Problem**: Duplicate `(PrefabID, ItemPrefab)` pairs could stack drop probabilities in generated configs
- **Solution**: Added validation in `generate_loot_configs.py` to detect duplicates and abort generation
- **Result**: Prevents accidental probability stacking during loot config creation

### **AxeSilver Prefab Error**
- **Problem**: More World Locations loot lists referenced `AxeSilver` causing prefab errors.
- **Solution**: Replaced with `AxeSilver_TW` to match modded prefab.
- **Result**: AxeSilver loot lists load without errors.

## 🚨 Current Pain Points

### **Technical Challenges**
- Keeping loot scaling consistent across 100s of entries
- Preventing early-tier loot from persisting into late-game
- Managing multiple mod item lists without missing prefabs

### **Current Priorities**
- Integrate bounty board plugin enabling random rewards, group hunts, and skill-gated bounties
- Gate SeekerQueen world spawns behind BlackCore harvest flag with WL-scaled drops (silk, trophies, enchant mats, XP orbs)
- Refine endgame loot pool using existing assets
- Balance magic vs static loot drop rates
- Ensure boss-locked BiS items feel worth the grind
- Streamline AI → config → game pipeline
- Monitor increased Mushroom Monster spawn rates across biomes for balance
- Balanced Mushroom boss drops: WL-scaled coins guaranteed, portal key guaranteed, and rare (~5%/1% overall via 2.5%/0.5% per-roll) gold/silver statues per player
- Maintain progression-based loot tables for Mushroom Monsters (bosses excluded; rare mushrooms drop-one-per-player)
- Evaluate new Tempest Serpent deep-ocean boss spawn and loot balance
- Tempest Serpent loot now world-level gated with rare XP orb drop; monitor balance and drop rates
- Add coin-gated Troll encounter in Black Forest requiring 500+ coins and heavy carry weight; uses separate CoinTroll prefab with boss visuals and WL-based loot: trophy/coins/finewood (WL2), runestone (WL3), iron scrap (WL4), and Yggdrasil wood (WL6+)
- Track balance for new Leech Matron swamp spawns (rainy nights, deep water) and expanded loot (ooze, blood pearls, bloodbags, entrails, amber pearls, EpicLoot magic weapon) with lightning infusion visuals

## 💡 Loot System Ideas / TODO
- Introduce boss-specific unique drops with rare rates and signature effects.
- Expand RelicHeim armor sets with scalable set bonuses tied to world levels.
- Implement tiered loot tables that unlock stronger rewards at higher world levels.
- Add a boss currency or token system for deterministic reward exchanges.
- Highlight rare drops and track boss killcounts for social/cosmetic rewards.
- Provide independent loot rolls for group boss fights to incentivize co-op play.
- Run rotating boss events with temporary loot modifiers or event-exclusive items.
- Drop relic fragments that players combine into upgraded or legendary versions.
- Added Ashlands Stone Golem spawning near lava in clear weather with high fire resistance, CLLC scaling, and world-level gated loot (Flametal/Obsidian/MagmaCore) plus rare XP orbs.

## Roaming Bosses
- **Tempest Neck** – Spawns along coastlines during thunderstorms; drops storm glands for early lightning gear.
- **Toll Troll** – Haunts bridge crossings at night; drops coin sacks and toll tokens for trader unlocks.
- **Leech Matron** – Emerges from deep swamp waters after dusk; yields blood sacs for mid-tier alchemy.
- **Avalanche Drake** – Circles mountain peaks during blizzards; drops frost cores for cold-resist crafting.
- **Royal Lox** – Roams plains herds in daylight; drops regal hides for high-tier saddles.
- **Tempest Serpent** – Surfaces in ocean squalls; provides abyssal fangs for sea-raid gear.
- **Weaver Queen** – Lurks in mistlands nests; drops silk bundles for advanced weaving.
- **Magma Golem** – Rises in ashlands lava flows; drops magma cores for fire weapons.
- **Frost Wyrm** – Patrols deep north blizzards; drops frozen hearts for frost enchantments.

## Roaming Bosses
- **Tempest Neck**: Giant Neck that roams Meadows only during thunderstorms. Uses scaled Neck prefab (x3), lightning infusion, spawns away from player structures, and drops world-level gated coins, enchant scrolls, and thunderstones with low drop rates (F/B/A scrolls at 50%/35%/20%, thunderstones at 25%).

## 🛠️ Common Tasks & Commands

### **File Management**
```bash
# Generate/update file index
python List_Important_files.py both

# Check Git status
git status
git add .
git commit -m "Add/Update: [specific mod] configuration files"
```

### **Validation Checklist**
- [ ] `world_level_min` matches between Drop That & EpicLoot
- [ ] No duplicate loot entries across mods
- [ ] Proper star gating for affix tiers
- [ ] Biome progression follows WL guidelines
- [ ] File sizes reasonable (no large binaries)

## 🔧 Troubleshooting Quick Reference

### **Common Issues**
1. **Large repo size** → Check for binary files, update `.gitignore`
2. **Missing configs** → Verify file paths, mod installations
3. **Mod conflicts** → Check load order, compatibility
4. **Loot scaling issues** → Verify WL gating across all mods
5. **Duplicate entries** → Cross-reference all loot tables

### **Recovery Steps**
1. **Reset repo**: `git reset --hard` if needed
2. **Regenerate index**: `python List_Important_files.py both`
3. **Clean files**: `git clean`, update `.gitignore`
4. **Validate loot**: Cross-reference Drop That & EpicLoot configs

## 🧠 AI Agent Memory Management

### **CRITICAL: Use AGENTS.md as Working Memory**
- **ALWAYS update AGENTS.md** after making any significant changes
- **Document decisions, solutions, and learnings** in relevant sections
- **Add new pain points, priorities, or solutions** as they arise
- **Update file paths, configurations, or procedures** when changed
- **Record successful troubleshooting steps** for future reference

### **Memory Update Protocol**
1. **After each change**: Update relevant section in AGENTS.md
2. **New problems solved**: Add to "Problems Solved and Fixes Applied"
3. **New pain points**: Add to "Current Pain Points & Priorities"
4. **Configuration changes**: Update "Configuration Standards"
5. **File structure changes**: Update "Critical File Structure"
6. **New learnings**: Add to appropriate sections

### **Benefits of Memory Management**
- **Reduces token usage** by avoiding repeated explanations
- **Maintains continuity** across AI sessions
- **Builds institutional knowledge** over time
- **Prevents duplicate work** and repeated mistakes
- **Enables faster problem-solving** with historical context

## 🎯 Key Decision Framework

### **When Making Changes**
1. **Check biome progression** - ensure proper WL gating
2. **Validate consistency** - Drop That ↔ EpicLoot ↔ CLLC
3. **Consider balance** - no early BiS, maintain progression
4. **Document changes** - update relevant READMEs AND AGENTS.md
5. **Test in isolation** - before applying to main configs
6. **Update working memory** - record learnings in AGENTS.md

### **File Inclusion Rules**
- **✅ Include**: `.cfg`, `.json`, `.yml`, `.md`, `.txt`, `.cs`, `.lua`
- **❌ Exclude**: `.dll`, `.exe`, `.png`, `.mp3`, large data files
- **🎯 Priority**: Configuration files, documentation, metadata

## 🆕 Recent Config Updates
- Added Frost Dragon world spawn in DeepNorth with SnowStorm condition and altitude >= 100.
- Introduced FrostDragon boss entry featuring frost breath and world-level scaling.
- Created Dragon loot table dropping FrostScale, Silver, and a Legendary Weapon Schematic.
- Gated Dragon loot by world level with rare Magic Orb drops and added WL7 spawn requirement.
<<<<<<< HEAD
- Added Ashlands charred fortress and stone chest loot tables with Flametal, cores, and Queen shard drops.
=======
- Added BlackForest and TrollCave chest tables with seeds, amber, coins, and troll hide.
>>>>>>> 935dee55

---

**🎯 Remember**: This is a **comprehensive Valheim modding reference** focused on JewelHeim-RelicHeim. Every change impacts mod compatibility, user experience, and maintainability. **Progression balance is paramount**. 
## 🆕 Royal Lox Event
- Added Harmony event hook (`RoyalLoxEvent.cs`) detecting 5-star Lox deaths and spawning an oversized replacement after a short delay.
- Configured `spawn_that.world_spawners_advanced.cfg` with a `RoyalLoxEvent` trigger spawning scaled Lox in Plains grasslands.
- Updated `CreatureConfig_Creatures.yml` to apply world-level scaling and amplified charge damage to Lox.
- Expanded `drop_that.character_drop.cfg` loot table for Royal Lox with world-level gated drops and XP orbs.
- Royal Lox gains magenta glow, boss status, and richer drops including scrap, linen, trophy, and pristine shard.
- 
### Recent Updates
- Added Dragon world spawner in Mountain biomes during SnowStorms with altitude gating.
- Introduced AvalancheDrake boss scaling with a rock-summoning affix.
- Configured AvalancheDrake loot drops with world-level tiers.
- Expanded AvalancheDrake loot with DragonTears and EpicLoot enchanting materials.
- Gave AvalancheDrake a unique Spirit infusion, enlarged size, and boss-level visuals.
- Capped AvalancheDrake spawn level at five stars to respect star limits.
- Completed roaming boss setup: added creature configs, unique spawners, and loot tables for TempestNeck, TollTroll, LeechMatron, RoyalLox, WeaverQueen, MagmaGolem, and FrostWyrm. Normalized spawn chances and world-level gating.
- Scaled AvalancheDrake loot with world levels, adding XP orbs and lowering drop rates to encourage repeat fights.
- Added Mistlands dvergr chests dropping ShardQueen_TW with WL6 and defeated_queen gating.
<|MERGE_RESOLUTION|>--- conflicted
+++ resolved
@@ -345,11 +345,8 @@
 - Introduced FrostDragon boss entry featuring frost breath and world-level scaling.
 - Created Dragon loot table dropping FrostScale, Silver, and a Legendary Weapon Schematic.
 - Gated Dragon loot by world level with rare Magic Orb drops and added WL7 spawn requirement.
-<<<<<<< HEAD
 - Added Ashlands charred fortress and stone chest loot tables with Flametal, cores, and Queen shard drops.
-=======
 - Added BlackForest and TrollCave chest tables with seeds, amber, coins, and troll hide.
->>>>>>> 935dee55
 
 ---
 
