--- conflicted
+++ resolved
@@ -422,8 +422,5 @@
 - Added prefab name parser script to extract internal and localized names from VNEI exports.
 - Added juvenile world spawns for Boar piggies, Wolf cubs, and Lox calves with reduced adult spawn frequencies to limit overhead.
 - Added juvenile world spawns for Fox cubs, Razorback piglets, Black Bear cubs, Grizzly cubs, and Prowler cubs with matched world-level gating and further reduced adult spawn frequencies.
-<<<<<<< HEAD
 - Tuned Pack Horse skill to use a 0.75 effect factor, curbing late-game carry weight inflation.
-=======
-- Tuned Run skill balance: reduced run stamina reductions and speed bonuses in seasonal and potion configs to keep late-game mobility in check.
->>>>>>> 66dd542c
+- Tuned Run skill balance: reduced run stamina reductions and speed bonuses in seasonal and potion configs to keep late-game mobility in check.