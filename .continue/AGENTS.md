--- conflicted
+++ resolved
@@ -224,13 +224,10 @@
 - Monitor increased Mushroom Monster spawn rates across biomes for balance
 - Balanced Mushroom boss drops: WL-scaled coins guaranteed, portal key guaranteed, and rare (~5%/1% overall via 2.5%/0.5% per-roll) gold/silver statues per player
 - Maintain progression-based loot tables for Mushroom Monsters (bosses excluded; rare mushrooms drop-one-per-player)
-<<<<<<< HEAD
 - Evaluate new Tempest Serpent deep-ocean boss spawn and loot balance
 - Tempest Serpent loot now world-level gated with rare XP orb drop; monitor balance and drop rates
-=======
 - Add coin-gated Troll encounter in Black Forest requiring 500+ coins and heavy carry weight; uses separate CoinTroll prefab with boss visuals and WL-based loot: trophy/coins/finewood (WL2), runestone (WL3), iron scrap (WL4), and Yggdrasil wood (WL6+)
 - Track balance for new Leech Matron swamp spawns (rainy nights, deep water) and expanded loot (ooze, blood pearls, bloodbags, entrails, amber pearls, EpicLoot magic weapon) with lightning infusion visuals
->>>>>>> f6eb4476
 
 ## 💡 Loot System Ideas / TODO
 - Introduce boss-specific unique drops with rare rates and signature effects.
