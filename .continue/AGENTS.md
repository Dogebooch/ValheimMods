--- conflicted
+++ resolved
@@ -119,12 +119,12 @@
 - **Solution**: Created comprehensive clarification table and progression flow
 - **Result**: Clear understanding of 4 distinct legendary systems
 
-<<<<<<< HEAD
+
 ### **Treasure Chest Loot Rolls**
 - **Problem**: Some treasure chests could roll zero items.
 - **Solution**: Updated drop tables to remove zero-roll chance, ensuring a minimum of one item.
 - **Result**: Treasure chests now always yield at least one piece of loot.
-=======
+
 ### **VNEI Load Performance**
 - **Problem**: VNEI UI loaded slowly with unknown items and recipes visible
 - **Solution**: Enabled "Show Only Known" (server-forced) in com.maxsch.valheim.vnei.cfg
@@ -135,8 +135,6 @@
 - **Solution**: Added validation in `generate_loot_configs.py` to detect duplicates and abort generation
 - **Result**: Prevents accidental probability stacking during loot config creation
 
->>>>>>> be8bde6f
-
 ## 🚨 Current Pain Points
 
 ### **Technical Challenges**
