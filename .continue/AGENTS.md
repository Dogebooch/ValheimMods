# Valheim Mods Project - AI Agent Brain

## 🎯 Core Mission
Build a **RuneScape + Solo Leveling** inspired Valheim experience with RPG/MMO progression, rewarding grind, and exploration.

## 📊 Current Skill Progression Factors

### **EpicMMO System (Primary RPG Progression)**
- **Max Level**: 120 (raised from 90)
- **Free Points Per Level**: 2 (reduced from default 5)
- **Start Free Points**: 3 (reduced from default 5)
- **Level Experience**: 300 XP base per level
- **Experience Multiplier**: 1.048 (raised for longer progression)
- **Add Level Experience**: Enabled (adds 300 XP per level)
- **Bonus Level Points**: +5 every 5 levels up to 120
- **Experience Rate**: 1.0x (normal)
- **Death Penalty**: 25-50% XP loss (increased from default 5-25%)
- **Reset Cost**: 55 coins per point (increased from default 3)
- **Tuning Note**: XP multiplier and world-level schedule may be fine-tuned later to keep progression within the 13–18 month target.

### **Attribute Scaling (Per Point)**
- **Strength**: +0.3 damage, +4 weight, +0.3 block stamina, +0.5 crit damage
- **Dexterity**: +0.3 attack speed, +0.3 attack stamina, +0.3 movement stamina
- **Endurance**: +1 stamina, +0.5 stamina regen, +0.3 physical armor
- **Intelligence**: +0.3 magic attack, +0.3 eitr regen, +1 eitr
- **Vigour**: +1 health, +0.5 health regen, +0.3 magic armor
- **Specializing**: +0.2% crit chance, +0.4 mining speed, +10 building health, +0.4 tree cutting

### **SmartSkills (Vanilla Skill Enhancement)**
- **Skill Recovery Bonus**: 50% XP boost until reaching previous highest level
- **Weapon Catch-up Bonus**: 50% XP boost for weapon skills until caught up to highest weapon skill
- **Swimming**: 100% XP bonus, no death penalty
- **Sneak**: +10% XP on backstab, +25% backstab damage at level 100
- **Blood Magic**: 33% XP sharing between shield caster and attacker

### **Vanilla Skill Experience Factors**
- **Farming**: 0.6x (reduced for slower progression)
- **Cooking**: 0.6x (reduced)
- **Ranching**: 0.6x (reduced)
- **Exploration**: 0.6x (reduced)
- **Building**: 0.5x (reduced)
- **Blacksmithing**: 0.5x (reduced)
- **Foraging**: 0.5x (reduced)
- **Lumberjacking**: 0.5x (reduced)
- **Mining**: 0.5x (reduced)
- **Sailing**: 0.5x (reduced)
- **Pack Horse**: 0.5x (reduced)
- **Tenacity**: 0.4x (reduced)
- **Warfare Skills**: 1.0x (normal)
- **Enchantment System**: 1.0x (normal)

## 🏗️ Project Architecture

### **Core Systems**
- **JewelHeim-RelicHeim Modpack** - Primary content foundation
- **EpicLoot** - RNG magical item generation (Magic/Rare/Legendary/Mythic)
- **Drop That** - Loot table control & world level gating
- **CLLC** - World level & star scaling, elite affixes
- **WackyDB** - Item/recipe database management
- **WackyMMO** - Skill progression & ability unlocks

### **Content Mods**
- **Therzie Suite**: Warfare, Armory, Monstrum (weapons/armor)
- **Warpalicious**: World generation & locations
- **Smoothbrain**: QoL & gameplay enhancements
- **Magic Revamp & Wizardry**: Expanded spell systems

## 🎮 Game Design Philosophy

### **Progression Flow**
1. **Early (WL 0-2)**: Basic items + EpicLoot Magic/Rare drops
2. **Mid (WL 3-5)**: RelicHeim set items (crafted) + EpicLoot Legendary
3. **Late (WL 6+)**: EpicLoot Mythic + T5 Legendaries (boss-only)

### **World Level Gating**
- **WL 0-1** → Meadows | **WL 2-3** → Black Forest | **WL 3-4** → Swamp
- **WL 4-5** → Mountains | **WL 5-6** → Plains | **WL 6-7** → Mistlands
- **WL 7+** → Deep North/Ashlands
- **Age-Based WL progression**: WL1=15d, WL2=45d, WL3=90d, WL4=180d, WL5=300d, WL6=420d, WL7=540d

### **Loot Systems Integration**

| System | RNG? | Source | Purpose | Affixes |
|--------|------|--------|---------|---------|
| **EpicLoot Magic** | ✅ | Random drops | RNG progression | 1 affix |
| **EpicLoot Rare** | ✅ | Random drops | RNG progression | 2 affixes |
| **EpicLoot Legendary** | ✅ | Random drops | High-tier RNG | 3+ affixes |
| **EpicLoot Mythic** | ✅ | Random drops | Top-tier RNG | Special effects |
| **RelicHeim Sets** | ❌ | Crafted | Set bonuses | Static stats |
| **T5 Legendaries** | ❌ | Boss kills | Best-in-slot | Static, boss-only |

## 📁 Critical File Structure

### **Configuration Directories**
```
Valheim/profiles/Dogeheim_Player/BepInEx/config/
├── EpicLoot/patches/RelicHeimPatches/
│   ├── Legendaries_SetsLegendary_RelicHeim.json
│   └── Legendaries_SetsMythic_RelicHeim.json
├── wackysDatabase/
│   ├── Effects/SE_SetEffect_*.yml
│   ├── Items/
│   └── Recipes/
└── DropThat/
```

### **Project Management**
- `important_files_updated.txt` - Enhanced file index with metadata
- `List_Important_files.py` - Unified index generator
- `.gitignore` - Selective file inclusion (configs/docs only)

## ⚙️ Configuration Standards

### **Drop That Rules**
- All chase loot: `drop_one_per_player = true`
- Star gating: `creature_stars_required = 2` (Magic/Rare), `= 3` (T4)
- Scaling: `scale_by_level = true`
- **CRITICAL**: `world_level_min` must match EpicLoot configs

### **EpicLoot Rules**
- Effect types: `"Magic" | "Rare" | "Legendary" | "None"`
- Use `GuaranteedMagicEffects` for affix pools
- Legendary items: fixed UniqueIDs, predefined stats
- **CRITICAL**: `world_level_min` must equal Drop That's

### **Spawn That Rules**
- Global `SpawnFrequencyMultiplier` tuned to `0.95` across world and raid spawners for a slight overall spawn reduction

### **Data Formatting**
- **Tab-delimited** for spreadsheets
- **Grouped order**: Master List → DropThat Config → EpicLoot Config
- **Consistent naming** across all configs
- **Proactive validation** for biome gating errors

## 🎯 AI Work Preferences

### **Balance Philosophy**
- **No early BiS drops** - maintain proper gating
- **Consistent progression** across biomes
- **Moderate creativity** for stats/names, **strict** on formatting
- **Proactive validation** for misclassification

### **Automation Goals**
- **Minimize repetitive edits**
- **AI-assisted config generation**
- **Keep Drop That/EpicLoot/CLLC consistent**
- **Avoid duplicate loot entries**

### **Output Standards**
- **Tab-delimited** for spreadsheets
- **Grouped configurations** in consistent order
- **Master loot list** as single source of truth
- **Cross-reference validation** between mods

## 📚 Problems Solved & Fixes Applied

### **File Organization & Indexing**
- **Problem**: Large number of files (2,979+) needed proper organization
- **Solution**: Created unified index generator with TYPE/IMPORTANCE_TAGS classification
- **Result**: Comprehensive file index with enhanced metadata

### **Git Repository Management**
- **Problem**: "Too many active changes" and large binary files
- **Solution**: Refined `.gitignore` for selective inclusion, reset repository
- **Result**: Clean repository with only important configs/docs

### **Legendary Systems Confusion**
- **Problem**: Unclear differences between EpicLoot, RelicHeim sets, T5 legendaries
- **Solution**: Created comprehensive clarification table and progression flow
- **Result**: Clear understanding of 4 distinct legendary systems

### **Spawner and Drop Config Warnings**
- **Problem**: Game logs reported unknown settings in `spawn_that.world_spawners_advanced.cfg` and `drop_that.character_drop.cfg`.
- **Solution**: Aligned spawner config with Spawn That's current syntax, moved world-level conditions into `CreatureLevelAndLootControl` sections, and removed unsupported world-level and magic effect fields from Drop That character drops.
- **Result**: Cleaner configuration files that avoid mod load warnings.

### **Missing Prefab Warnings**
- **Problem**: Drop That and Spawn That reported missing prefabs (`ShieldBronze`, `CoinTroll`)
- **Solution**: Renamed drop entry to `ShieldBronzeBuckler` and patched CoinTrollSpawn to register the custom troll during `ZNetScene.Awake`
- **Result**: Prefabs now load correctly, eliminating configuration warnings

### **Seed Prefab Warnings**
- **Problem**: More World Locations loot lists referenced `SeedCarrot`, `SeedTurnip`, and `SeedOnion` prefabs that don't exist.
- **Solution**: Replaced entries with correct base-game IDs (`CarrotSeeds`, `TurnipSeeds`, `OnionSeeds`) in `warpalicious.More_World_Locations_LootLists.yml`.
- **Result**: Seed items now spawn without warning logs.
- 
### **Epic Loot Patch Errors**
- **Problem**: Epic Loot reported missing paths for `TreasureChest_heath_hildir` in `zLootables_TreasureLoot_RelicHeim.json`
- **Solution**: Removed overwrite entries so the chest is added only through `AppendAll`
- **Result**: Patch applies cleanly without missing token errors

### **Burial-Chamber Chest Loot Missing**
- **Problem**: Forest crypt chests only listed item templates and lacked a base chest block, resulting in empty chests.
- **Solution**: Restored `[TreasureChest_forestcrypt]` entry with drop min/max lines and raised SurtlingCore template weight to `1`.
- **Result**: Burial-chamber chests again drop 2–4 items with a chance to include Surtling cores.

### **Tempest Serpent Boss Setup**
- **Problem**: Tempest Serpent lacked distinct visuals and boss-worthy loot.
- **Solution**: Capped level at 5-star limit, enlarged model with lightning infusion and armored effect, and expanded drop table with trophy, meat, coins, thunderstones, and legendary weapon rolls.
- **Result**: Deep-ocean boss encounter now stands out and offers exciting rewards.

### **EpicMMO Dexterity Soft Cap**
- **Problem**: Added Dexterity stamina soft cap entries were not recognized by EpicMMO System
- **Solution**: Removed unsupported soft cap settings, keeping base stamina bonuses only
- **Result**: Prevents non-functional config lines and maintains balanced stamina progression

### **Biome-Specific Treasure Loot**
- **Problem**: Generic MagicMaterials set used across all chests limited biome-based progression
- **Solution**: Replaced chest loot with biome-specific sets and boosted legendary/mythic weights for late biomes
- **Result**: Higher-tier chests now provide proportionally better materials

### **Bounty Board Group Integration**
- **Problem**: Group bounties required manual participant tracking and only split coin rewards
- **Solution**: BountyBoard now uses the Groups API to auto-detect party members and divide coin and token rewards
- **Result**: Cooperative bounties automatically share payouts among current group members

### **Treasure Chest Loot Rolls**
- **Problem**: Some treasure chests could roll zero items.
- **Solution**: Updated drop tables to remove zero-roll chance, ensuring a minimum of one item.
- **Result**: Treasure chests now always yield at least one piece of loot.

### **Mod Creature Drop World Levels**
- **Problem**: Newly added modded creature loot tables were not yet reviewed for biome/world-level balance.
- **Solution**: Audited each mod creature drop list to ensure materials match the creature's intended biome (e.g., Fox_TW drops early-game LeatherScraps while CorruptedDvergerMage_TW yields Mistlands BlackCore/Softtissue).
- **Result**: Mod creature loot tables align with world-level progression.

### **VNEI Load Performance**
- **Problem**: VNEI UI loaded slowly with unknown items and recipes visible
- **Solution**: Enabled "Show Only Known" (server-forced) in com.maxsch.valheim.vnei.cfg
- **Result**: Faster VNEI load times
- 
### **Loot Generation Validation**
- **Problem**: Duplicate `(PrefabID, ItemPrefab)` pairs could stack drop probabilities in generated configs
- **Solution**: Added validation in `generate_loot_configs.py` to detect duplicates and abort generation
- **Result**: Prevents accidental probability stacking during loot config creation

### **AxeSilver Prefab Error**
- **Problem**: More World Locations loot lists referenced `AxeSilver` causing prefab errors.
- **Solution**: Replaced with `AxeSilver_TW` to match modded prefab.
- **Result**: AxeSilver loot lists load without errors.

## 🚨 Current Pain Points

### **Technical Challenges**
- Keeping loot scaling consistent across 100s of entries
- Preventing early-tier loot from persisting into late-game
- Managing multiple mod item lists without missing prefabs

### **Current Priorities**
- Integrate bounty board plugin enabling random rewards, group hunts, and skill-gated bounties
- Add spawn entries for baby animal prefabs (BlackBearCub_TW, GrizzlyBearCub_TW) to restore natural spawns
- Refine endgame loot pool using existing assets
- Balance magic vs static loot drop rates
- Ensure boss-locked BiS items feel worth the grind
- Streamline AI → config → game pipeline
- Monitor increased Mushroom Monster spawn rates across biomes for balance
- Balanced Mushroom boss drops: WL-scaled coins guaranteed, portal key guaranteed, and rare (~5%/1% overall via 2.5%/0.5% per-roll) gold/silver statues per player
- Maintain progression-based loot tables for Mushroom Monsters (bosses excluded; rare mushrooms drop-one-per-player)
- Evaluate new Tempest Serpent deep-ocean boss spawn and loot balance
- Tempest Serpent loot now world-level gated with rare XP orb drop; monitor balance and drop rates
- Add coin-gated Troll encounter in Black Forest requiring 500+ coins and heavy carry weight; uses separate CoinTroll prefab with boss visuals and WL-based loot: trophy/coins/finewood (WL2), runestone (WL3), iron scrap (WL4), and Yggdrasil wood (WL6+)
- Track balance for new Leech Matron swamp spawns (rainy nights, deep water) and expanded loot (ooze, blood pearls, bloodbags, entrails, amber pearls, EpicLoot magic weapon) with lightning infusion visuals

## 💡 Loot System Ideas / TODO
- Introduce boss-specific unique drops with rare rates and signature effects.
- Expand RelicHeim armor sets with scalable set bonuses tied to world levels.
- Implement tiered loot tables that unlock stronger rewards at higher world levels.
- Add a boss currency or token system for deterministic reward exchanges.
- Highlight rare drops and track boss killcounts for social/cosmetic rewards.
- Provide independent loot rolls for group boss fights to incentivize co-op play.
- Run rotating boss events with temporary loot modifiers or event-exclusive items.
- Drop relic fragments that players combine into upgraded or legendary versions.
- Added Ashlands Stone Golem spawning near lava in clear weather with high fire resistance, CLLC scaling, and world-level gated loot (Flametal/Obsidian/MagmaCore) plus rare XP orbs.

## Roaming Bosses
- **Tempest Neck** – Spawns along coastlines during thunderstorms; drops storm glands for early lightning gear.
- **Toll Troll** – Haunts bridge crossings at night; drops coin sacks and toll tokens for trader unlocks.
- **Leech Matron** – Emerges from deep swamp waters after dusk; yields blood sacs for mid-tier alchemy.
- **Avalanche Drake** – Circles mountain peaks during blizzards; drops frost cores for cold-resist crafting.
- **Royal Lox** – Roams plains herds in daylight; drops regal hides for high-tier saddles.
- **Tempest Serpent** – Surfaces in ocean squalls; provides abyssal fangs for sea-raid gear.
- **Weaver Queen** – Lurks in mistlands nests; drops silk bundles for advanced weaving.
- **Magma Golem** – Rises in ashlands lava flows; drops magma cores for fire weapons.
- **Frost Wyrm** – Patrols deep north blizzards; drops frozen hearts for frost enchantments.

## Roaming Bosses
- **Tempest Neck**: Giant Neck that roams Meadows only during thunderstorms. Uses scaled Neck prefab (x3), lightning infusion, spawns away from player structures, and drops world-level gated coins, enchant scrolls, and thunderstones with low drop rates (F/B/A scrolls at 50%/35%/20%, thunderstones at 25%).

## 🛠️ Common Tasks & Commands

### **File Management**
```bash
# Generate/update file index
python List_Important_files.py both

# Check Git status
git status
git add .
git commit -m "Add/Update: [specific mod] configuration files"
```

### **Validation Checklist**
- [ ] `world_level_min` matches between Drop That & EpicLoot
- [ ] No duplicate loot entries across mods
- [ ] Proper star gating for affix tiers
- [ ] Biome progression follows WL guidelines
- [ ] File sizes reasonable (no large binaries)

## 🔧 Troubleshooting Quick Reference

### **Common Issues**
1. **Large repo size** → Check for binary files, update `.gitignore`
2. **Missing configs** → Verify file paths, mod installations
3. **Mod conflicts** → Check load order, compatibility
4. **Loot scaling issues** → Verify WL gating across all mods
5. **Duplicate entries** → Cross-reference all loot tables

### **Recovery Steps**
1. **Reset repo**: `git reset --hard` if needed
2. **Regenerate index**: `python List_Important_files.py both`
3. **Clean files**: `git clean`, update `.gitignore`
4. **Validate loot**: Cross-reference Drop That & EpicLoot configs

## 🧠 AI Agent Memory Management

### **CRITICAL: Use AGENTS.md as Working Memory**
- **ALWAYS update AGENTS.md** after making any significant changes
- **Document decisions, solutions, and learnings** in relevant sections
- **Add new pain points, priorities, or solutions** as they arise
- **Update file paths, configurations, or procedures** when changed
- **Record successful troubleshooting steps** for future reference

### **Memory Update Protocol**
1. **After each change**: Update relevant section in AGENTS.md
2. **New problems solved**: Add to "Problems Solved and Fixes Applied"
3. **New pain points**: Add to "Current Pain Points & Priorities"
4. **Configuration changes**: Update "Configuration Standards"
5. **File structure changes**: Update "Critical File Structure"
6. **New learnings**: Add to appropriate sections

### **Benefits of Memory Management**
- **Reduces token usage** by avoiding repeated explanations
- **Maintains continuity** across AI sessions
- **Builds institutional knowledge** over time
- **Prevents duplicate work** and repeated mistakes
- **Enables faster problem-solving** with historical context

## 🎯 Key Decision Framework

### **When Making Changes**
1. **Check biome progression** - ensure proper WL gating
2. **Validate consistency** - Drop That ↔ EpicLoot ↔ CLLC
3. **Consider balance** - no early BiS, maintain progression
4. **Document changes** - update relevant READMEs AND AGENTS.md
5. **Test in isolation** - before applying to main configs
6. **Update working memory** - record learnings in AGENTS.md

### **File Inclusion Rules**
- **✅ Include**: `.cfg`, `.json`, `.yml`, `.md`, `.txt`, `.cs`, `.lua`
- **❌ Exclude**: `.dll`, `.exe`, `.png`, `.mp3`, large data files
- **🎯 Priority**: Configuration files, documentation, metadata

## 🆕 Recent Config Updates
<<<<<<< HEAD
- Removed event boss loot sections (TempestNeck, Dragon, MagmaGolem, SeekerQueen, RoyalLox, AvalancheDrake, CoinTroll, WeaverQueen, FrostWyrm) from central drop table
=======
- Enabled biome enforcement in PlantEverything and reduced Farming XP gain factor to 0.6.
>>>>>>> c561b780
- Added Frost Dragon world spawn in DeepNorth with SnowStorm condition and altitude >= 100.
- Introduced FrostDragon boss entry featuring frost breath and world-level scaling.
- Created Dragon loot table dropping FrostScale, Silver, and a Legendary Weapon Schematic.
- Gated Dragon loot by world level with rare Magic Orb drops and added WL7 spawn requirement.
- Added Ashlands charred fortress and stone chest loot tables with Flametal, cores, and Queen shard drops.
- Added BlackForest and TrollCave chest tables with seeds, amber, coins, and troll hide.
- Restored Burial-chamber chest loot by adding missing `[TreasureChest_forestcrypt]` block and setting SurtlingCore weight to `1`.
- Added Drop That chest entries for Hildir quest and Deep North/Muspelheim chests to restore loot generation.
- Switched CLLC creature scaling to use BossesKilled and set world level day thresholds to 9999 to disable time-based progression.

---

**🎯 Remember**: This is a **comprehensive Valheim modding reference** focused on JewelHeim-RelicHeim. Every change impacts mod compatibility, user experience, and maintainability. **Progression balance is paramount**. 
## 🆕 Royal Lox Event
- Added Harmony event hook (`RoyalLoxEvent.cs`) detecting 5-star Lox deaths and spawning an oversized replacement after a short delay.
- Configured `spawn_that.world_spawners_advanced.cfg` with a `RoyalLoxEvent` trigger spawning scaled Lox in Plains grasslands.
- Updated `CreatureConfig_Creatures.yml` to apply world-level scaling and amplified charge damage to Lox.
- Expanded `drop_that.character_drop.cfg` loot table for Royal Lox with world-level gated drops and XP orbs.
- Royal Lox gains magenta glow, boss status, and richer drops including scrap, linen, trophy, and pristine shard.
- 
### Recent Updates
- Added Dragon world spawner in Mountain biomes during SnowStorms with altitude gating.
- Introduced AvalancheDrake boss scaling with a rock-summoning affix.
- Configured AvalancheDrake loot drops with world-level tiers.
- Expanded AvalancheDrake loot with DragonTears and EpicLoot enchanting materials.
- Gave AvalancheDrake a unique Spirit infusion, enlarged size, and boss-level visuals.
- Capped AvalancheDrake spawn level at five stars to respect star limits.
- Completed roaming boss setup: added creature configs, unique spawners, and loot tables for TempestNeck, TollTroll, LeechMatron, RoyalLox, WeaverQueen, MagmaGolem, and FrostWyrm. Normalized spawn chances and world-level gating.
- Scaled AvalancheDrake loot with world levels, adding XP orbs and lowering drop rates to encourage repeat fights.
- Removed boss-exclusive Wizardry mushrooms from regular Mushroom Monsters drops to keep special loot boss-only.
- Reduced overall monster density by doubling world spawner intervals and cutting spawn chances by 25% across world spawner configs to ease monster crowding.
- Added Mistlands dvergr chests dropping ShardQueen_TW with WL6 and defeated_queen gating.
- Removed boss kill requirements from chest loot tables to eliminate gating on chest rewards.
- Added Gameplay_Mod_Walkthrough.md summarizing gameplay mods and item sources.
- Expanded Gameplay_Mod_Walkthrough.md with enchanting guidance, loot hunting strategies, and questing tips.
- Documented post-story boss trophy uses (enchanting reagents, XP orbs, reset tokens).
- Refined Mushroom Monsters loot: replaced boss-exclusive fungi in Meadows and Black Forest with biome-appropriate resources and added drops for spore mobs.
- Weighted mushroom monster drops toward biome-specific fungi for non-boss variants.
- Introduced Prefab Icon Loader plugin that derives icon filenames, loads textures with placeholder fallback, and stores a Texture2D reference for each prefab.
- Added prefab name parser script to extract internal and localized names from VNEI exports.<|MERGE_RESOLUTION|>--- conflicted
+++ resolved
@@ -361,11 +361,8 @@
 - **🎯 Priority**: Configuration files, documentation, metadata
 
 ## 🆕 Recent Config Updates
-<<<<<<< HEAD
 - Removed event boss loot sections (TempestNeck, Dragon, MagmaGolem, SeekerQueen, RoyalLox, AvalancheDrake, CoinTroll, WeaverQueen, FrostWyrm) from central drop table
-=======
 - Enabled biome enforcement in PlantEverything and reduced Farming XP gain factor to 0.6.
->>>>>>> c561b780
 - Added Frost Dragon world spawn in DeepNorth with SnowStorm condition and altitude >= 100.
 - Introduced FrostDragon boss entry featuring frost breath and world-level scaling.
 - Created Dragon loot table dropping FrostScale, Silver, and a Legendary Weapon Schematic.
