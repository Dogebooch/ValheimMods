--- conflicted
+++ resolved
@@ -222,11 +222,8 @@
 - Managing multiple mod item lists without missing prefabs
 
 ### **Current Priorities**
-<<<<<<< HEAD
 - Integrate bounty board plugin enabling random rewards, group hunts, and skill-gated bounties
-=======
 - Gate SeekerQueen world spawns behind BlackCore harvest flag with WL-scaled drops (silk, trophies, enchant mats, XP orbs)
->>>>>>> df5209b2
 - Refine endgame loot pool using existing assets
 - Balance magic vs static loot drop rates
 - Ensure boss-locked BiS items feel worth the grind
