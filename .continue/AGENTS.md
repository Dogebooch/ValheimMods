# Valheim Mods Project - AI Agent Brain

## 🎯 Core Mission
Build a **RuneScape + Solo Leveling** inspired Valheim experience with RPG/MMO progression, rewarding grind, and exploration.

## 🏗️ Project Architecture

### **Core Systems**
- **JewelHeim-RelicHeim Modpack** - Primary content foundation
- **EpicLoot** - RNG magical item generation (Magic/Rare/Legendary/Mythic)
- **Drop That** - Loot table control & world level gating
- **CLLC** - World level & star scaling, elite affixes
- **WackyDB** - Item/recipe database management
- **WackyMMO** - Skill progression & ability unlocks

### **Content Mods**
- **Therzie Suite**: Warfare, Armory, Monstrum (weapons/armor)
- **Warpalicious**: World generation & locations
- **Smoothbrain**: QoL & gameplay enhancements
- **Magic Revamp & Wizardry**: Expanded spell systems

## 🎮 Game Design Philosophy

### **Progression Flow**
1. **Early (WL 0-2)**: Basic items + EpicLoot Magic/Rare drops
2. **Mid (WL 3-5)**: RelicHeim set items (crafted) + EpicLoot Legendary
3. **Late (WL 6+)**: EpicLoot Mythic + T5 Legendaries (boss-only)

### **World Level Gating**
- **WL 0-1** → Meadows | **WL 2-3** → Black Forest | **WL 3-4** → Swamp
- **WL 4-5** → Mountains | **WL 5-6** → Plains | **WL 6-7** → Mistlands
- **WL 7+** → Deep North/Ashlands

### **Loot Systems Integration**

| System | RNG? | Source | Purpose | Affixes |
|--------|------|--------|---------|---------|
| **EpicLoot Magic** | ✅ | Random drops | RNG progression | 1 affix |
| **EpicLoot Rare** | ✅ | Random drops | RNG progression | 2 affixes |
| **EpicLoot Legendary** | ✅ | Random drops | High-tier RNG | 3+ affixes |
| **EpicLoot Mythic** | ✅ | Random drops | Top-tier RNG | Special effects |
| **RelicHeim Sets** | ❌ | Crafted | Set bonuses | Static stats |
| **T5 Legendaries** | ❌ | Boss kills | Best-in-slot | Static, boss-only |

## 📁 Critical File Structure

### **Configuration Directories**
```
Valheim/profiles/Dogeheim_Player/BepInEx/config/
├── EpicLoot/patches/RelicHeimPatches/
│   ├── Legendaries_SetsLegendary_RelicHeim.json
│   └── Legendaries_SetsMythic_RelicHeim.json
├── wackysDatabase/
│   ├── Effects/SE_SetEffect_*.yml
│   ├── Items/
│   └── Recipes/
└── DropThat/
```

### **Project Management**
- `important_files_updated.txt` - Enhanced file index with metadata
- `List_Important_files.py` - Unified index generator
- `.gitignore` - Selective file inclusion (configs/docs only)

## ⚙️ Configuration Standards

### **Drop That Rules**
- All chase loot: `drop_one_per_player = true`
- Star gating: `creature_stars_required = 2` (Magic/Rare), `= 3` (T4)
- Scaling: `scale_by_level = true`
- **CRITICAL**: `world_level_min` must match EpicLoot configs

### **EpicLoot Rules**
- Effect types: `"Magic" | "Rare" | "Legendary" | "None"`
- Use `GuaranteedMagicEffects` for affix pools
- Legendary items: fixed UniqueIDs, predefined stats
- **CRITICAL**: `world_level_min` must equal Drop That's

### **Data Formatting**
- **Tab-delimited** for spreadsheets
- **Grouped order**: Master List → DropThat Config → EpicLoot Config
- **Consistent naming** across all configs
- **Proactive validation** for biome gating errors

## 🎯 AI Work Preferences

### **Balance Philosophy**
- **No early BiS drops** - maintain proper gating
- **Consistent progression** across biomes
- **Moderate creativity** for stats/names, **strict** on formatting
- **Proactive validation** for misclassification

### **Automation Goals**
- **Minimize repetitive edits**
- **AI-assisted config generation**
- **Keep Drop That/EpicLoot/CLLC consistent**
- **Avoid duplicate loot entries**

### **Output Standards**
- **Tab-delimited** for spreadsheets
- **Grouped configurations** in consistent order
- **Master loot list** as single source of truth
- **Cross-reference validation** between mods

## 📚 Problems Solved & Fixes Applied

### **File Organization & Indexing**
- **Problem**: Large number of files (2,979+) needed proper organization
- **Solution**: Created unified index generator with TYPE/IMPORTANCE_TAGS classification
- **Result**: Comprehensive file index with enhanced metadata

### **Git Repository Management**
- **Problem**: "Too many active changes" and large binary files
- **Solution**: Refined `.gitignore` for selective inclusion, reset repository
- **Result**: Clean repository with only important configs/docs

### **Legendary Systems Confusion**
- **Problem**: Unclear differences between EpicLoot, RelicHeim sets, T5 legendaries
- **Solution**: Created comprehensive clarification table and progression flow
- **Result**: Clear understanding of 4 distinct legendary systems

<<<<<<< HEAD
### **VNEI Load Performance**
- **Problem**: VNEI UI loaded slowly with unknown items and recipes visible
- **Solution**: Enabled "Show Only Known" (server-forced) in com.maxsch.valheim.vnei.cfg
- **Result**: Faster VNEI load times
=======
### **Loot Generation Validation**
- **Problem**: Duplicate `(PrefabID, ItemPrefab)` pairs could stack drop probabilities in generated configs
- **Solution**: Added validation in `generate_loot_configs.py` to detect duplicates and abort generation
- **Result**: Prevents accidental probability stacking during loot config creation
>>>>>>> 7842ae3f

## 🚨 Current Pain Points

### **Technical Challenges**
- Keeping loot scaling consistent across 100s of entries
- Preventing early-tier loot from persisting into late-game
- Managing multiple mod item lists without missing prefabs

### **Current Priorities**
- Refine endgame loot pool using existing assets
- Balance magic vs static loot drop rates
- Ensure boss-locked BiS items feel worth the grind
- Streamline AI → config → game pipeline

## 💡 Loot System Ideas / TODO
- Introduce boss-specific unique drops with rare rates and signature effects.
- Expand RelicHeim armor sets with scalable set bonuses tied to world levels.
- Implement tiered loot tables that unlock stronger rewards at higher world levels.
- Add a boss currency or token system for deterministic reward exchanges.
- Highlight rare drops and track boss killcounts for social/cosmetic rewards.
- Provide independent loot rolls for group boss fights to incentivize co-op play.
- Run rotating boss events with temporary loot modifiers or event-exclusive items.
- Drop relic fragments that players combine into upgraded or legendary versions.

## 🛠️ Common Tasks & Commands

### **File Management**
```bash
# Generate/update file index
python List_Important_files.py both

# Check Git status
git status
git add .
git commit -m "Add/Update: [specific mod] configuration files"
```

### **Validation Checklist**
- [ ] `world_level_min` matches between Drop That & EpicLoot
- [ ] No duplicate loot entries across mods
- [ ] Proper star gating for affix tiers
- [ ] Biome progression follows WL guidelines
- [ ] File sizes reasonable (no large binaries)

## 🔧 Troubleshooting Quick Reference

### **Common Issues**
1. **Large repo size** → Check for binary files, update `.gitignore`
2. **Missing configs** → Verify file paths, mod installations
3. **Mod conflicts** → Check load order, compatibility
4. **Loot scaling issues** → Verify WL gating across all mods
5. **Duplicate entries** → Cross-reference all loot tables

### **Recovery Steps**
1. **Reset repo**: `git reset --hard` if needed
2. **Regenerate index**: `python List_Important_files.py both`
3. **Clean files**: `git clean`, update `.gitignore`
4. **Validate loot**: Cross-reference Drop That & EpicLoot configs

## 🧠 AI Agent Memory Management

### **CRITICAL: Use AGENTS.md as Working Memory**
- **ALWAYS update AGENTS.md** after making any significant changes
- **Document decisions, solutions, and learnings** in relevant sections
- **Add new pain points, priorities, or solutions** as they arise
- **Update file paths, configurations, or procedures** when changed
- **Record successful troubleshooting steps** for future reference

### **Memory Update Protocol**
1. **After each change**: Update relevant section in AGENTS.md
2. **New problems solved**: Add to "Problems Solved and Fixes Applied"
3. **New pain points**: Add to "Current Pain Points & Priorities"
4. **Configuration changes**: Update "Configuration Standards"
5. **File structure changes**: Update "Critical File Structure"
6. **New learnings**: Add to appropriate sections

### **Benefits of Memory Management**
- **Reduces token usage** by avoiding repeated explanations
- **Maintains continuity** across AI sessions
- **Builds institutional knowledge** over time
- **Prevents duplicate work** and repeated mistakes
- **Enables faster problem-solving** with historical context

## 🎯 Key Decision Framework

### **When Making Changes**
1. **Check biome progression** - ensure proper WL gating
2. **Validate consistency** - Drop That ↔ EpicLoot ↔ CLLC
3. **Consider balance** - no early BiS, maintain progression
4. **Document changes** - update relevant READMEs AND AGENTS.md
5. **Test in isolation** - before applying to main configs
6. **Update working memory** - record learnings in AGENTS.md

### **File Inclusion Rules**
- **✅ Include**: `.cfg`, `.json`, `.yml`, `.md`, `.txt`, `.cs`, `.lua`
- **❌ Exclude**: `.dll`, `.exe`, `.png`, `.mp3`, large data files
- **🎯 Priority**: Configuration files, documentation, metadata

---

**🎯 Remember**: This is a **comprehensive Valheim modding reference** focused on JewelHeim-RelicHeim. Every change impacts mod compatibility, user experience, and maintainability. **Progression balance is paramount**. <|MERGE_RESOLUTION|>--- conflicted
+++ resolved
@@ -119,17 +119,16 @@
 - **Solution**: Created comprehensive clarification table and progression flow
 - **Result**: Clear understanding of 4 distinct legendary systems
 
-<<<<<<< HEAD
 ### **VNEI Load Performance**
 - **Problem**: VNEI UI loaded slowly with unknown items and recipes visible
 - **Solution**: Enabled "Show Only Known" (server-forced) in com.maxsch.valheim.vnei.cfg
 - **Result**: Faster VNEI load times
-=======
+- 
 ### **Loot Generation Validation**
 - **Problem**: Duplicate `(PrefabID, ItemPrefab)` pairs could stack drop probabilities in generated configs
 - **Solution**: Added validation in `generate_loot_configs.py` to detect duplicates and abort generation
 - **Result**: Prevents accidental probability stacking during loot config creation
->>>>>>> 7842ae3f
+
 
 ## 🚨 Current Pain Points
 
