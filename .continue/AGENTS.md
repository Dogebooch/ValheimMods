# Valheim Mods Project - AI Agent Brain

## 🎯 Core Mission
Build a **RuneScape + Solo Leveling** inspired Valheim experience with RPG/MMO progression, rewarding grind, and exploration.

## 📊 Current Skill Progression Factors

### **EpicMMO System (Primary RPG Progression)**
- **Max Level**: 120 (raised from 90)
- **Free Points Per Level**: 2 (reduced from default 5)
- **Start Free Points**: 3 (reduced from default 5)
- **Level Experience**: 300 XP base per level
- **Experience Multiplier**: 1.048 (raised for longer progression)
- **Add Level Experience**: Enabled (adds 300 XP per level)
- **Bonus Level Points**: +5 every 5 levels up to 120
- **Experience Rate**: 1.0x (normal)
- **Death Penalty**: 25-50% XP loss (increased from default 5-25%)
- **Reset Cost**: 55 coins per point (increased from default 3)
- **Tuning Note**: XP multiplier and world-level schedule may be fine-tuned later to keep progression within the 13–18 month target.

### **Attribute Scaling (Per Point)**
- **Strength**: +0.3 damage, +4 weight, +0.3 block stamina, +0.5 crit damage
- **Dexterity**: +0.3 attack speed, +0.3 attack stamina, +0.3 movement stamina
- **Endurance**: +1 stamina, +0.5 stamina regen, +0.3 physical armor
- **Intelligence**: +0.3 magic attack, +0.3 eitr regen, +1 eitr
- **Vigour**: +1 health, +0.5 health regen, +0.3 magic armor
- **Specializing**: +0.2% crit chance, +0.4 mining speed, +10 building health, +0.4 tree cutting

### **SmartSkills (Vanilla Skill Enhancement)**
- **Skill Recovery Bonus**: 50% XP boost until reaching previous highest level
- **Weapon Catch-up Bonus**: 50% XP boost for weapon skills until caught up to highest weapon skill
- **Swimming**: 100% XP bonus, no death penalty
- **Sneak**: +10% XP on backstab, +25% backstab damage at level 100
- **Blood Magic**: 33% XP sharing between shield caster and attacker

### **Vanilla Skill Experience Factors**
- **Farming**: 1.25x (boosted - most rewarding)
- **Cooking**: 0.6x (reduced)
- **Ranching**: 0.6x (reduced)
- **Exploration**: 0.6x (reduced)
- **Building**: 0.5x (reduced)
- **Blacksmithing**: 0.5x (reduced)
- **Foraging**: 0.5x (reduced)
- **Lumberjacking**: 0.5x (reduced)
- **Mining**: 0.5x (reduced)
- **Sailing**: 0.5x (reduced)
- **Pack Horse**: 0.5x (reduced)
- **Tenacity**: 0.4x (reduced)
- **Warfare Skills**: 1.0x (normal)
- **Enchantment System**: 1.0x (normal)

## 🏗️ Project Architecture

### **Core Systems**
- **JewelHeim-RelicHeim Modpack** - Primary content foundation
- **EpicLoot** - RNG magical item generation (Magic/Rare/Legendary/Mythic)
- **Drop That** - Loot table control & world level gating
- **CLLC** - World level & star scaling, elite affixes
- **WackyDB** - Item/recipe database management
- **WackyMMO** - Skill progression & ability unlocks

### **Content Mods**
- **Therzie Suite**: Warfare, Armory, Monstrum (weapons/armor)
- **Warpalicious**: World generation & locations
- **Smoothbrain**: QoL & gameplay enhancements
- **Magic Revamp & Wizardry**: Expanded spell systems

## 🎮 Game Design Philosophy

### **Progression Flow**
1. **Early (WL 0-2)**: Basic items + EpicLoot Magic/Rare drops
2. **Mid (WL 3-5)**: RelicHeim set items (crafted) + EpicLoot Legendary
3. **Late (WL 6+)**: EpicLoot Mythic + T5 Legendaries (boss-only)

### **World Level Gating**
- **WL 0-1** → Meadows | **WL 2-3** → Black Forest | **WL 3-4** → Swamp
- **WL 4-5** → Mountains | **WL 5-6** → Plains | **WL 6-7** → Mistlands
- **WL 7+** → Deep North/Ashlands
- **Age-Based WL progression**: WL1=15d, WL2=45d, WL3=90d, WL4=180d, WL5=300d, WL6=420d, WL7=540d

### **Loot Systems Integration**

| System | RNG? | Source | Purpose | Affixes |
|--------|------|--------|---------|---------|
| **EpicLoot Magic** | ✅ | Random drops | RNG progression | 1 affix |
| **EpicLoot Rare** | ✅ | Random drops | RNG progression | 2 affixes |
| **EpicLoot Legendary** | ✅ | Random drops | High-tier RNG | 3+ affixes |
| **EpicLoot Mythic** | ✅ | Random drops | Top-tier RNG | Special effects |
| **RelicHeim Sets** | ❌ | Crafted | Set bonuses | Static stats |
| **T5 Legendaries** | ❌ | Boss kills | Best-in-slot | Static, boss-only |

## 📁 Critical File Structure

### **Configuration Directories**
```
Valheim/profiles/Dogeheim_Player/BepInEx/config/
├── EpicLoot/patches/RelicHeimPatches/
│   ├── Legendaries_SetsLegendary_RelicHeim.json
│   └── Legendaries_SetsMythic_RelicHeim.json
├── wackysDatabase/
│   ├── Effects/SE_SetEffect_*.yml
│   ├── Items/
│   └── Recipes/
└── DropThat/
```

### **Project Management**
- `important_files_updated.txt` - Enhanced file index with metadata
- `List_Important_files.py` - Unified index generator
- `.gitignore` - Selective file inclusion (configs/docs only)

## ⚙️ Configuration Standards

### **Drop That Rules**
- All chase loot: `drop_one_per_player = true`
- Star gating: `creature_stars_required = 2` (Magic/Rare), `= 3` (T4)
- Scaling: `scale_by_level = true`
- **CRITICAL**: `world_level_min` must match EpicLoot configs

### **EpicLoot Rules**
- Effect types: `"Magic" | "Rare" | "Legendary" | "None"`
- Use `GuaranteedMagicEffects` for affix pools
- Legendary items: fixed UniqueIDs, predefined stats
- **CRITICAL**: `world_level_min` must equal Drop That's

### **Spawn That Rules**
- Global `SpawnFrequencyMultiplier` tuned to `0.95` across world and raid spawners for a slight overall spawn reduction

### **Data Formatting**
- **Tab-delimited** for spreadsheets
- **Grouped order**: Master List → DropThat Config → EpicLoot Config
- **Consistent naming** across all configs
- **Proactive validation** for biome gating errors

## 🎯 AI Work Preferences

### **Balance Philosophy**
- **No early BiS drops** - maintain proper gating
- **Consistent progression** across biomes
- **Moderate creativity** for stats/names, **strict** on formatting
- **Proactive validation** for misclassification

### **Automation Goals**
- **Minimize repetitive edits**
- **AI-assisted config generation**
- **Keep Drop That/EpicLoot/CLLC consistent**
- **Avoid duplicate loot entries**

### **Output Standards**
- **Tab-delimited** for spreadsheets
- **Grouped configurations** in consistent order
- **Master loot list** as single source of truth
- **Cross-reference validation** between mods

## 📚 Problems Solved & Fixes Applied

### **File Organization & Indexing**
- **Problem**: Large number of files (2,979+) needed proper organization
- **Solution**: Created unified index generator with TYPE/IMPORTANCE_TAGS classification
- **Result**: Comprehensive file index with enhanced metadata

### **Git Repository Management**
- **Problem**: "Too many active changes" and large binary files
- **Solution**: Refined `.gitignore` for selective inclusion, reset repository
- **Result**: Clean repository with only important configs/docs

### **Legendary Systems Confusion**
- **Problem**: Unclear differences between EpicLoot, RelicHeim sets, T5 legendaries
- **Solution**: Created comprehensive clarification table and progression flow
- **Result**: Clear understanding of 4 distinct legendary systems

### **Biome-Specific Treasure Loot**
- **Problem**: Generic MagicMaterials set used across all chests limited biome-based progression
- **Solution**: Replaced chest loot with biome-specific sets and boosted legendary/mythic weights for late biomes
- **Result**: Higher-tier chests now provide proportionally better materials

### **Treasure Chest Loot Rolls**
- **Problem**: Some treasure chests could roll zero items.
- **Solution**: Updated drop tables to remove zero-roll chance, ensuring a minimum of one item.
- **Result**: Treasure chests now always yield at least one piece of loot.

### **Mod Creature Drop World Levels**
- **Problem**: Newly added modded creature loot tables were not yet reviewed for biome/world-level balance.
- **Solution**: Audited each mod creature drop list to ensure materials match the creature's intended biome (e.g., Fox_TW drops early-game LeatherScraps while CorruptedDvergerMage_TW yields Mistlands BlackCore/Softtissue).
- **Result**: Mod creature loot tables align with world-level progression.

### **VNEI Load Performance**
- **Problem**: VNEI UI loaded slowly with unknown items and recipes visible
- **Solution**: Enabled "Show Only Known" (server-forced) in com.maxsch.valheim.vnei.cfg
- **Result**: Faster VNEI load times
- 
### **Loot Generation Validation**
- **Problem**: Duplicate `(PrefabID, ItemPrefab)` pairs could stack drop probabilities in generated configs
- **Solution**: Added validation in `generate_loot_configs.py` to detect duplicates and abort generation
- **Result**: Prevents accidental probability stacking during loot config creation

### **AxeSilver Prefab Error**
- **Problem**: More World Locations loot lists referenced `AxeSilver` causing prefab errors.
- **Solution**: Replaced with `AxeSilver_TW` to match modded prefab.
- **Result**: AxeSilver loot lists load without errors.

## 🚨 Current Pain Points

### **Technical Challenges**
- Keeping loot scaling consistent across 100s of entries
- Preventing early-tier loot from persisting into late-game
- Managing multiple mod item lists without missing prefabs

### **Current Priorities**
- Refine endgame loot pool using existing assets
- Balance magic vs static loot drop rates
- Ensure boss-locked BiS items feel worth the grind
- Streamline AI → config → game pipeline
- Monitor increased Mushroom Monster spawn rates across biomes for balance
<<<<<<< HEAD
- Keep Runescape-style Mushroom boss drops balanced: WL-scaled coins, guaranteed key, and rare (~5%/1% overall via 2.5%/0.5% per-roll) statues per player
=======
- Maintain progression-based loot tables for Mushroom Monsters (bosses excluded; rare mushrooms drop-one-per-player)
>>>>>>> 2ab795d7

## 💡 Loot System Ideas / TODO
- Introduce boss-specific unique drops with rare rates and signature effects.
- Expand RelicHeim armor sets with scalable set bonuses tied to world levels.
- Implement tiered loot tables that unlock stronger rewards at higher world levels.
- Add a boss currency or token system for deterministic reward exchanges.
- Highlight rare drops and track boss killcounts for social/cosmetic rewards.
- Provide independent loot rolls for group boss fights to incentivize co-op play.
- Run rotating boss events with temporary loot modifiers or event-exclusive items.
- Drop relic fragments that players combine into upgraded or legendary versions.

## 🛠️ Common Tasks & Commands

### **File Management**
```bash
# Generate/update file index
python List_Important_files.py both

# Check Git status
git status
git add .
git commit -m "Add/Update: [specific mod] configuration files"
```

### **Validation Checklist**
- [ ] `world_level_min` matches between Drop That & EpicLoot
- [ ] No duplicate loot entries across mods
- [ ] Proper star gating for affix tiers
- [ ] Biome progression follows WL guidelines
- [ ] File sizes reasonable (no large binaries)

## 🔧 Troubleshooting Quick Reference

### **Common Issues**
1. **Large repo size** → Check for binary files, update `.gitignore`
2. **Missing configs** → Verify file paths, mod installations
3. **Mod conflicts** → Check load order, compatibility
4. **Loot scaling issues** → Verify WL gating across all mods
5. **Duplicate entries** → Cross-reference all loot tables

### **Recovery Steps**
1. **Reset repo**: `git reset --hard` if needed
2. **Regenerate index**: `python List_Important_files.py both`
3. **Clean files**: `git clean`, update `.gitignore`
4. **Validate loot**: Cross-reference Drop That & EpicLoot configs

## 🧠 AI Agent Memory Management

### **CRITICAL: Use AGENTS.md as Working Memory**
- **ALWAYS update AGENTS.md** after making any significant changes
- **Document decisions, solutions, and learnings** in relevant sections
- **Add new pain points, priorities, or solutions** as they arise
- **Update file paths, configurations, or procedures** when changed
- **Record successful troubleshooting steps** for future reference

### **Memory Update Protocol**
1. **After each change**: Update relevant section in AGENTS.md
2. **New problems solved**: Add to "Problems Solved and Fixes Applied"
3. **New pain points**: Add to "Current Pain Points & Priorities"
4. **Configuration changes**: Update "Configuration Standards"
5. **File structure changes**: Update "Critical File Structure"
6. **New learnings**: Add to appropriate sections

### **Benefits of Memory Management**
- **Reduces token usage** by avoiding repeated explanations
- **Maintains continuity** across AI sessions
- **Builds institutional knowledge** over time
- **Prevents duplicate work** and repeated mistakes
- **Enables faster problem-solving** with historical context

## 🎯 Key Decision Framework

### **When Making Changes**
1. **Check biome progression** - ensure proper WL gating
2. **Validate consistency** - Drop That ↔ EpicLoot ↔ CLLC
3. **Consider balance** - no early BiS, maintain progression
4. **Document changes** - update relevant READMEs AND AGENTS.md
5. **Test in isolation** - before applying to main configs
6. **Update working memory** - record learnings in AGENTS.md

### **File Inclusion Rules**
- **✅ Include**: `.cfg`, `.json`, `.yml`, `.md`, `.txt`, `.cs`, `.lua`
- **❌ Exclude**: `.dll`, `.exe`, `.png`, `.mp3`, large data files
- **🎯 Priority**: Configuration files, documentation, metadata

---

**🎯 Remember**: This is a **comprehensive Valheim modding reference** focused on JewelHeim-RelicHeim. Every change impacts mod compatibility, user experience, and maintainability. **Progression balance is paramount**. <|MERGE_RESOLUTION|>--- conflicted
+++ resolved
@@ -212,11 +212,8 @@
 - Ensure boss-locked BiS items feel worth the grind
 - Streamline AI → config → game pipeline
 - Monitor increased Mushroom Monster spawn rates across biomes for balance
-<<<<<<< HEAD
 - Keep Runescape-style Mushroom boss drops balanced: WL-scaled coins, guaranteed key, and rare (~5%/1% overall via 2.5%/0.5% per-roll) statues per player
-=======
 - Maintain progression-based loot tables for Mushroom Monsters (bosses excluded; rare mushrooms drop-one-per-player)
->>>>>>> 2ab795d7
 
 ## 💡 Loot System Ideas / TODO
 - Introduce boss-specific unique drops with rare rates and signature effects.
