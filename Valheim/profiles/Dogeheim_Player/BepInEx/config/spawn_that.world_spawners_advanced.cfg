# Auto-generated file for adding World Spawner configurations.
# This file is empty by default. It is intended to contains changes only, to avoid unintentional modifications as well as to reduce unnecessary performance cost.
# Full documentation can be found at https://asharppen.github.io/Valheim.SpawnThat.
# To get started: 
#     1. Generate default configs in BepInEx/Debug folder, by enabling WriteSpawnTablesToFileBeforeChanges in 'spawn_that.cfg'.
#     2. Start game and enter a world, and wait a short moment (ca. 10 seconds) for files to generate.
#     3. Go to generated file, and copy the creatures you want to modify into this file
#     4. Make your changes.
# To find modded configs and change those, enable WriteSpawnTablesToFileAfterChanges in 'spawn_that.cfg', and do as described above.

[WorldSpawner.666]
Name = Mushroom Meadows
PrefabName = MushroomMeadows_MP
Biomes = Meadows
Enabled = true
MaxSpawned = 2
SpawnInterval = 300
SpawnChance = 30
ConditionDistanceToCenterMin = 500

[WorldSpawner.667]
Name = Mushroom Forest
PrefabName = MushroomForest_MP
Biomes = BlackForest
Enabled = true
MaxSpawned = 2
SpawnInterval = 300
SpawnChance = 30
ConditionDistanceToCenterMin = 500

[WorldSpawner.668]
Name = Mushroom Swamp
PrefabName = MushroomSwamp_MP
Biomes = Swamp
Enabled = true
MaxSpawned = 2
SpawnInterval = 300
SpawnChance = 30
ConditionDistanceToCenterMin = 500

[WorldSpawner.669]
Name = Mushroom Mountain
PrefabName = MushroomMountain_MP
Biomes = Mountain
Enabled = true
MaxSpawned = 2
SpawnInterval = 300
SpawnChance = 30
ConditionDistanceToCenterMin = 500

[WorldSpawner.670]
Name = Mushroom Plains
PrefabName = MushroomPlains_MP
Biomes = Plains
Enabled = true
MaxSpawned = 2
SpawnInterval = 300
SpawnChance = 30
ConditionDistanceToCenterMin = 500

[WorldSpawner.671]
Name = Mushroom Mistlands
PrefabName = MushroomMistlands_MP
Biomes = Mistlands
Enabled = true
MaxSpawned = 2
SpawnInterval = 300
SpawnChance = 30
ConditionDistanceToCenterMin = 500

[WorldSpawner.672]
Name = Mushroom Ashlands
PrefabName = MushroomAshLands_MP
Biomes = AshLands
Enabled = true
MaxSpawned = 2
SpawnInterval = 300
SpawnChance = 30
ConditionDistanceToCenterMin = 500

[WorldSpawner.673]
Name = Mushroom Deep North
PrefabName = MushroomDeepNorth_MP
Biomes = DeepNorth
Enabled = true
MaxSpawned = 2
SpawnInterval = 300
SpawnChance = 30
ConditionDistanceToCenterMin = 500

[WorldSpawner.674]
<<<<<<< HEAD
Name = Frost Dragon
PrefabName = Dragon
Tint = blue
Biomes = DeepNorth
Enabled = true
ConditionEnvironments = SnowStorm
ConditionAltitudeMin = 100
ConditionWorldLevelMin = 7
=======
Name = Ashlands Golem
PrefabName = StoneGolem
Biomes = AshLands
Enabled = true
MaxSpawned = 1
SpawnInterval = 600
SpawnChance = 25
ConditionEnvironments = Clear
ConditionNearbyLava = true
Name = Seeker Queen
PrefabName = SeekerQueen
Biomes = Mistlands
Enabled = true
MaxSpawned = 1
SpawnInterval = 600
SpawnChance = 5
ConditionPlayerHasFlag = BlackCoreHarvest

[WorldSpawner.680]
Name = Tempest Serpent
PrefabName = Serpent
Biomes = Ocean
Enabled = true
MaxSpawned = 1
SpawnInterval = 900
SpawnChance = 50
ConditionEnvironments = ThunderStorm
ConditionDistanceToClosestLandMin = 600
LevelMin = 6
LevelMax = 6

[WorldSpawner.681]
Name = Royal Lox
PrefabName = Lox
Biomes = Plains
Enabled = true
MaxSpawned = 1
SpawnInterval = 600
SpawnChance = 100
ScaleMin = 1.6
ScaleMax = 1.6
ConditionRequiredGlobalKeys = RoyalLoxEvent

[WorldSpawner.677]
Name = AvalancheDrakeBoss
PrefabName = Dragon
Biomes = Mountain
ConditionEnvironments = SnowStorm
ConditionAltitudeMin = 100

[WorldSpawner.677.CreatureLevelAndLootControl]
SetName = AvalancheDrake
SetBoss = true
SetLevel = 5
SetSize = 1.6
SetInfusion = Spirit

[WorldSpawner.675]
Name = Coin Troll
PrefabName = CoinTroll
Biomes = BlackForest
Enabled = true
MaxSpawned = 1
SpawnInterval = 600
SpawnChance = 1
ConditionBiome = BlackForest
ConditionPlayerCarryWeight = 500

[WorldSpawner.674]
Name = Leech Matron
PrefabName = Leech
Biomes = Swamp
Enabled = true
Scale = 4
ConditionEnvironments = Rain
ConditionTime = Night
OceanDepthMin = 4
TemplateId = LeechMatron

[WorldSpawner.674.CreatureLevelAndLootControl]
SetInfusion=Lightning
SetExtraEffect=Quick
SetName=Leech Matron
>>>>>>> 6b5b3f8c
<|MERGE_RESOLUTION|>--- conflicted
+++ resolved
@@ -89,7 +89,6 @@
 ConditionDistanceToCenterMin = 500
 
 [WorldSpawner.674]
-<<<<<<< HEAD
 Name = Frost Dragon
 PrefabName = Dragon
 Tint = blue
@@ -98,7 +97,8 @@
 ConditionEnvironments = SnowStorm
 ConditionAltitudeMin = 100
 ConditionWorldLevelMin = 7
-=======
+
+[WorldSpawner.682]
 Name = Ashlands Golem
 PrefabName = StoneGolem
 Biomes = AshLands
@@ -181,5 +181,4 @@
 [WorldSpawner.674.CreatureLevelAndLootControl]
 SetInfusion=Lightning
 SetExtraEffect=Quick
-SetName=Leech Matron
->>>>>>> 6b5b3f8c
+SetName=Leech Matron