--- conflicted
+++ resolved
@@ -9,9 +9,7 @@
 # To find modded configs and change those, enable WriteSpawnTablesToFileAfterChanges in 'spawn_that.cfg', and do as described above.
 
 [WorldSpawner.16]
-<<<<<<< HEAD
-SpawnDuringNight = false
-=======
+
 Name = greydwarf DAY
 PrefabName = Greydwarf
 Biomes = BlackForest
@@ -25,7 +23,7 @@
 GroupRadius = 10
 GroundOffset = 0.5
 SpawnDuringDay = true
-SpawnDuringNight = true
+SpawnDuringNight = false
 SpawnInForest = true
 SpawnOutsideForest = true
 ConditionTiltMax = 35
@@ -80,7 +78,6 @@
 ConditionDistanceToCenterMin = 1000
 SetTryDespawnOnConditionsInvalid = true
 SetFaction = Boss
->>>>>>> dfbfdca2
 
 [WorldSpawner.666]
 Name = Mushroom Meadows
