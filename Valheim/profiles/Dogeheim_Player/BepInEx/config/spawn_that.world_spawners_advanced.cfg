--- conflicted
+++ resolved
@@ -88,21 +88,20 @@
 SpawnChance = 30
 ConditionDistanceToCenterMin = 500
 
-<<<<<<< HEAD
-[WorldSpawner.674]
+[WorldSpawner.676]
 Name = AvalancheDrakeBoss
 PrefabName = Dragon
 Biomes = Mountain
 ConditionEnvironments = SnowStorm
 ConditionAltitudeMin = 100
 
-[WorldSpawner.674.CreatureLevelAndLootControl]
+[WorldSpawner.676.CreatureLevelAndLootControl]
 SetName = AvalancheDrake
 SetBoss = true
 SetLevel = 5
 SetSize = 1.6
 SetInfusion = Spirit
-=======
+
 [WorldSpawner.675]
 Name = Coin Troll
 PrefabName = CoinTroll
@@ -129,4 +128,3 @@
 SetInfusion=Lightning
 SetExtraEffect=Quick
 SetName=Leech Matron
->>>>>>> 48e10585
