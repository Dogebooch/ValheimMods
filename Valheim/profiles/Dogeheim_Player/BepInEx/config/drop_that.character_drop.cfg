--- conflicted
+++ resolved
@@ -419,7 +419,6 @@
 SetDropOnePerPlayer = false
 SetScaleByLevel = false
 
-<<<<<<< HEAD
 [TempestSerpent.1]
 PrefabName = SerpentScale
 EnableConfig = true
@@ -498,8 +497,6 @@
 SetScaleByLevel = false
 ConditionWorldLevelMin = 4
 
-[TempestSerpent.9]
-=======
 [RoyalLox.1]
 PrefabName = RoyalLoxPelt
 EnableConfig = true
@@ -633,17 +630,14 @@
 
 
 [AvalancheDrake.8]
->>>>>>> f6eb4476
 PrefabName = mmo_orb6
 EnableConfig = true
 SetAmountMin = 1
 SetAmountMax = 1
-<<<<<<< HEAD
 SetChanceToDrop = 0.25
 SetDropOnePerPlayer = true
 SetScaleByLevel = false
 ConditionWorldLevelMin = 5
-=======
 SetChanceToDrop = 0.15
 SetDropOnePerPlayer = true
 SetScaleByLevel = false
@@ -718,5 +712,4 @@
 SetChanceToDrop = 1
 SetDropOnePerPlayer = true
 SetScaleByLevel = true
-SetWorldLevelMin = 6
->>>>>>> f6eb4476
+SetWorldLevelMin = 6