# Auto-generated file for adding CharacterDrop configurations.
# This file is empty by default. It is intended to contains changes only, to avoid unintentional modifications as well as to reduce unnecessary performance cost.
# Full documentation can be found at https://github.com/ASharpPen/Valheim.DropThat/wiki.
# To get started: 
#     1. Generate default configs in BepInEx/Debug folder, by enabling WriteCharacterDropsToFile in 'drop_that.cfg'.
#     2. Start game and enter a world, and wait a short moment for files to generate.
#     3. Go to generated file, and copy the drops you want to modify from there into this file
#     4. Make your changes.
# To find modded configs and change those, enable WriteLoadedConfigsToFile in 'drop_that.cfg', and do as described above.


# Leech Matron loot
[Leech.1]
PrefabName = Ooze
EnableConfig = true
SetAmountMin = 2
SetAmountMax = 4
SetChanceToDrop = 1
SetDropOnePerPlayer = false
SetScaleByLevel = false

[Leech.1.SpawnThat]
ConditionTemplateId = LeechMatron

[Leech.2]
PrefabName = BloodPearl
EnableConfig = true
SetAmountMin = 1
SetAmountMax = 2
SetChanceToDrop = 0.25
SetDropOnePerPlayer = false
SetScaleByLevel = false

[Leech.2.SpawnThat]
ConditionTemplateId = LeechMatron

[Leech.3]
PrefabName = ReagentRare
EnableConfig = true
SetAmountMin = 1
SetAmountMax = 1
SetChanceToDrop = 0.05
SetDropOnePerPlayer = true
SetScaleByLevel = false

[Leech.3.SpawnThat]
ConditionTemplateId = LeechMatron

[Leech.4]
PrefabName = Bloodbag
EnableConfig = true
SetAmountMin = 2
SetAmountMax = 5
SetChanceToDrop = 0.8
SetDropOnePerPlayer = false
SetScaleByLevel = false

[Leech.4.SpawnThat]
ConditionTemplateId = LeechMatron

[Leech.5]
PrefabName = TrophyLeech
EnableConfig = true
SetAmountMin = 1
SetAmountMax = 1
SetChanceToDrop = 0.5
SetDropOnePerPlayer = true
SetScaleByLevel = false

[Leech.5.SpawnThat]
ConditionTemplateId = LeechMatron

[Leech.6]
PrefabName = Entrails
EnableConfig = true
SetAmountMin = 2
SetAmountMax = 4
SetChanceToDrop = 0.5
SetDropOnePerPlayer = false
SetScaleByLevel = false

[Leech.6.SpawnThat]
ConditionTemplateId = LeechMatron

[Leech.7]
PrefabName = AmberPearl
EnableConfig = true
SetAmountMin = 1
SetAmountMax = 2
SetChanceToDrop = 0.2
SetDropOnePerPlayer = false
SetScaleByLevel = false

[Leech.7.SpawnThat]
ConditionTemplateId = LeechMatron

[Leech.8]
PrefabName = SwordIron
EnableConfig = true
SetAmountMin = 1
SetAmountMax = 1
SetChanceToDrop = 0.05
SetDropOnePerPlayer = true
SetScaleByLevel = false

[Leech.8.SpawnThat]
ConditionTemplateId = LeechMatron

[Leech.8.EpicLoot]
RarityWeightMagic = 0
RarityWeightRare = 100
RarityWeightEpic = 50
RarityWeightLegendary = 10

# Modded creature drops
[Fox_TW.1]
PrefabName = LeatherScraps
EnableConfig = true
SetAmountMin = 1
SetAmountMax = 2
SetChanceToDrop = 0.5
SetDropOnePerPlayer = false
SetScaleByLevel = false

[Fox_TW.2]
PrefabName = RawMeat
EnableConfig = true
SetAmountMin = 1
SetAmountMax = 2
SetChanceToDrop = 1
SetDropOnePerPlayer = false
SetScaleByLevel = false

[Sheep_TW.1]
PrefabName = DeerHide
EnableConfig = true
SetAmountMin = 1
SetAmountMax = 2
SetChanceToDrop = 0.5
SetDropOnePerPlayer = false
SetScaleByLevel = false

[Sheep_TW.2]
PrefabName = RawMeat
EnableConfig = true
SetAmountMin = 1
SetAmountMax = 2
SetChanceToDrop = 1
SetDropOnePerPlayer = false
SetScaleByLevel = false

[Razorback_TW.1]
PrefabName = LeatherScraps
EnableConfig = true
SetAmountMin = 2
SetAmountMax = 3
SetChanceToDrop = 0.75
SetDropOnePerPlayer = false
SetScaleByLevel = false

[Razorback_TW.2]
PrefabName = RawMeat
EnableConfig = true
SetAmountMin = 1
SetAmountMax = 2
SetChanceToDrop = 1
SetDropOnePerPlayer = false
SetScaleByLevel = false

[BlackBear_TW.1]
PrefabName = DeerHide
EnableConfig = true
SetAmountMin = 2
SetAmountMax = 3
SetChanceToDrop = 0.75
SetDropOnePerPlayer = false
SetScaleByLevel = false

[BlackBear_TW.2]
PrefabName = RawMeat
EnableConfig = true
SetAmountMin = 2
SetAmountMax = 4
SetChanceToDrop = 1
SetDropOnePerPlayer = false
SetScaleByLevel = false

[GDAncientShaman_TW.1]
PrefabName = GreydwarfEye
EnableConfig = true
SetAmountMin = 1
SetAmountMax = 2
SetChanceToDrop = 1
SetDropOnePerPlayer = false
SetScaleByLevel = false

[GDAncientShaman_TW.2]
PrefabName = Resin
EnableConfig = true
SetAmountMin = 1
SetAmountMax = 2
SetChanceToDrop = 0.5
SetDropOnePerPlayer = false
SetScaleByLevel = false

[GreydwarfMage_TW.1]
PrefabName = GreydwarfEye
EnableConfig = true
SetAmountMin = 1
SetAmountMax = 2
SetChanceToDrop = 1
SetDropOnePerPlayer = false
SetScaleByLevel = false

[GreydwarfMage_TW.2]
PrefabName = Coal
EnableConfig = true
SetAmountMin = 1
SetAmountMax = 2
SetChanceToDrop = 0.5
SetDropOnePerPlayer = false
SetScaleByLevel = false

[RottingElk_TW.1]
PrefabName = Entrails
EnableConfig = true
SetAmountMin = 1
SetAmountMax = 2
SetChanceToDrop = 1
SetDropOnePerPlayer = false
SetScaleByLevel = false

[RottingElk_TW.2]
PrefabName = LeatherScraps
EnableConfig = true
SetAmountMin = 1
SetAmountMax = 2
SetChanceToDrop = 0.5
SetDropOnePerPlayer = false
SetScaleByLevel = false

[Crawler_TW.1]
PrefabName = Chitin
EnableConfig = true
SetAmountMin = 1
SetAmountMax = 2
SetChanceToDrop = 0.5
SetDropOnePerPlayer = false
SetScaleByLevel = false

[Crawler_TW.2]
PrefabName = Coins
EnableConfig = true
SetAmountMin = 5
SetAmountMax = 20
SetChanceToDrop = 0.2
SetDropOnePerPlayer = false
SetScaleByLevel = false

[HelWraith_TW.1]
PrefabName = Chain
EnableConfig = true
SetAmountMin = 1
SetAmountMax = 1
SetChanceToDrop = 0.25
SetDropOnePerPlayer = false
SetScaleByLevel = false

[HelWraith_TW.2]
PrefabName = TrophyWraith
EnableConfig = true
SetAmountMin = 1
SetAmountMax = 1
SetChanceToDrop = 0.1
SetDropOnePerPlayer = false
SetScaleByLevel = false

[SkeletonMage_TW.1]
PrefabName = BoneFragments
EnableConfig = true
SetAmountMin = 1
SetAmountMax = 3
SetChanceToDrop = 1
SetDropOnePerPlayer = false
SetScaleByLevel = false

[SkeletonMage_TW.2]
PrefabName = Ruby
EnableConfig = true
SetAmountMin = 1
SetAmountMax = 1
SetChanceToDrop = 0.15
SetDropOnePerPlayer = false
SetScaleByLevel = false

[ObsidianGolem_TW.1]
PrefabName = Obsidian
EnableConfig = true
SetAmountMin = 2
SetAmountMax = 5
SetChanceToDrop = 1
SetDropOnePerPlayer = false
SetScaleByLevel = false

[ObsidianGolem_TW.2]
PrefabName = Crystal
EnableConfig = true
SetAmountMin = 1
SetAmountMax = 3
SetChanceToDrop = 0.5
SetDropOnePerPlayer = false
SetScaleByLevel = false

[GrizzlyBear_TW.1]
PrefabName = WolfPelt
EnableConfig = true
SetAmountMin = 2
SetAmountMax = 3
SetChanceToDrop = 0.75
SetDropOnePerPlayer = false
SetScaleByLevel = false

[GrizzlyBear_TW.2]
PrefabName = RawMeat
EnableConfig = true
SetAmountMin = 2
SetAmountMax = 4
SetChanceToDrop = 1
SetDropOnePerPlayer = false
SetScaleByLevel = false

[FenringMage_TW.1]
PrefabName = WolfFang
EnableConfig = true
SetAmountMin = 1
SetAmountMax = 2
SetChanceToDrop = 0.75
SetDropOnePerPlayer = false
SetScaleByLevel = false

[FenringMage_TW.2]
PrefabName = FreezeGland
EnableConfig = true
SetAmountMin = 1
SetAmountMax = 1
SetChanceToDrop = 0.5
SetDropOnePerPlayer = false
SetScaleByLevel = false

[Prowler_TW.1]
PrefabName = WolfPelt
EnableConfig = true
SetAmountMin = 1
SetAmountMax = 2
SetChanceToDrop = 0.75
SetDropOnePerPlayer = false
SetScaleByLevel = false

[Prowler_TW.2]
PrefabName = Coins
EnableConfig = true
SetAmountMin = 10
SetAmountMax = 30
SetChanceToDrop = 0.25
SetDropOnePerPlayer = false
SetScaleByLevel = false

[GoblinMage_TW.1]
PrefabName = BlackMetalScrap
EnableConfig = true
SetAmountMin = 1
SetAmountMax = 2
SetChanceToDrop = 0.75
SetDropOnePerPlayer = false
SetScaleByLevel = false

[GoblinMage_TW.2]
PrefabName = Coins
EnableConfig = true
SetAmountMin = 5
SetAmountMax = 20
SetChanceToDrop = 0.5
SetDropOnePerPlayer = false
SetScaleByLevel = false

[CorruptedDvergerMage_TW.1]
PrefabName = BlackCore
EnableConfig = true
SetAmountMin = 1
SetAmountMax = 1
SetChanceToDrop = 0.5
SetDropOnePerPlayer = false
SetScaleByLevel = false

[CorruptedDvergerMage_TW.2]
PrefabName = Softtissue
EnableConfig = true
SetAmountMin = 2
SetAmountMax = 3
SetChanceToDrop = 1
SetDropOnePerPlayer = false
SetScaleByLevel = false

[SummonedSeeker_TW.1]
PrefabName = Chitin
EnableConfig = true
SetAmountMin = 1
SetAmountMax = 2
SetChanceToDrop = 0.75
SetDropOnePerPlayer = false
SetScaleByLevel = false

[SummonedSeeker_TW.2]
PrefabName = Mandible
EnableConfig = true
SetAmountMin = 1
SetAmountMax = 2
SetChanceToDrop = 0.5
SetDropOnePerPlayer = false
SetScaleByLevel = false

<<<<<<< HEAD
[Dragon.1]
PrefabName = FrostScale
EnableConfig = true
SetAmountMin = 1
SetAmountMax = 3
SetChanceToDrop = 1
SetDropOnePerPlayer = true
SetScaleByLevel = true
ConditionWorldLevelMin = 7

[Dragon.2]
 PrefabName = Silver
 EnableConfig = true
 SetAmountMin = 10
 SetAmountMax = 20
 SetChanceToDrop = 0.3
 SetDropOnePerPlayer = true
 SetScaleByLevel = true
 ConditionWorldLevelMin = 8

[Dragon.3]
 PrefabName = LegendaryWeaponSchematic
 EnableConfig = true
 SetAmountMin = 1
 SetAmountMax = 1
 SetChanceToDrop = 0.05
 SetDropOnePerPlayer = true
 SetScaleByLevel = true
 ConditionWorldLevelMin = 9

[Dragon.4]
PrefabName = mmo_orb7
EnableConfig = true
SetAmountMin = 1
SetAmountMax = 2
SetChanceToDrop = 0.15
SetDropOnePerPlayer = true
SetScaleByLevel = true
ConditionWorldLevelMin = 7
=======
[StoneGolem.1]
PrefabName = FlametalNew
EnableConfig = true
SetAmountMin = 1
SetAmountMax = 2
SetChanceToDrop = 0.75


[SeekerQueen.1]
PrefabName = Silk
EnableConfig = true
SetAmountMin = 3
SetAmountMax = 5
SetChanceToDrop = 1
SetDropOnePerPlayer = true
SetScaleByLevel = true
ConditionWorldLevelMin = 6

[SeekerQueen.2]
PrefabName = TrophySeekerQueen
EnableConfig = true
SetAmountMin = 1
SetAmountMax = 1
SetChanceToDrop = 0.5
SetDropOnePerPlayer = true
SetScaleByLevel = false
ConditionWorldLevelMin = 6

[SeekerQueen.3]
PrefabName = DustRare
EnableConfig = true
SetAmountMin = 1
SetAmountMax = 3
SetChanceToDrop = 0.1
SetDropOnePerPlayer = true
SetScaleByLevel = true
ConditionWorldLevelMin = 6
ConditionWorldLevelMax = 6

[SeekerQueen.4]
PrefabName = RunestoneRare
EnableConfig = true
SetAmountMin = 1
SetAmountMax = 2
SetChanceToDrop = 0.05
SetDropOnePerPlayer = true
SetScaleByLevel = true
ConditionWorldLevelMin = 6
ConditionWorldLevelMax = 6

[SeekerQueen.5]
PrefabName = EssenceRare
EnableConfig = true
SetAmountMin = 1
SetAmountMax = 2
SetChanceToDrop = 0.05
SetDropOnePerPlayer = true
SetScaleByLevel = true
ConditionWorldLevelMin = 6
ConditionWorldLevelMax = 6

[SeekerQueen.6]
PrefabName = mmo_orb7
EnableConfig = true
SetAmountMin = 1
SetAmountMax = 1
SetChanceToDrop = 0.1
SetDropOnePerPlayer = true
SetScaleByLevel = false
ConditionWorldLevelMin = 6
ConditionWorldLevelMax = 6

[SeekerQueen.7]
PrefabName = DustEpic
EnableConfig = true
SetAmountMin = 1
SetAmountMax = 2
SetChanceToDrop = 0.05
SetDropOnePerPlayer = true
SetScaleByLevel = true
ConditionWorldLevelMin = 7

[StoneGolem.2]
PrefabName = Obsidian
EnableConfig = true
SetAmountMin = 2
SetAmountMax = 5
SetChanceToDrop = 0.75
SetDropOnePerPlayer = true
SetScaleByLevel = true
ConditionWorldLevelMin = 7

[StoneGolem.3]
PrefabName = MagmaCore
EnableConfig = true
SetAmountMin = 1
SetAmountMax = 1
SetChanceToDrop = 0.05
SetDropOnePerPlayer = true
SetScaleByLevel = true
ConditionWorldLevelMin = 8

[StoneGolem.4]
PrefabName = mmo_orb7

[TempestSerpent.1]
PrefabName = SerpentScale
EnableConfig = true
SetAmountMin = 20
SetAmountMax = 30
SetChanceToDrop = 1
SetDropOnePerPlayer = true
SetScaleByLevel = true

[TempestSerpent.2]
PrefabName = Chitin
EnableConfig = true
SetAmountMin = 10
SetAmountMax = 20
SetChanceToDrop = 1
SetDropOnePerPlayer = true
SetScaleByLevel = true

[TempestSerpent.3]
PrefabName = Harpoon
EnableConfig = true
SetAmountMin = 1
SetAmountMax = 1
SetChanceToDrop = 0.03
SetDropOnePerPlayer = true
SetScaleByLevel = false
ConditionWorldLevelMin = 6
SetMagicEffectType = Legendary

[TempestSerpent.4]
PrefabName = SpearChitin
EnableConfig = true
SetAmountMin = 1
SetAmountMax = 1
SetChanceToDrop = 0.03
SetDropOnePerPlayer = true
SetScaleByLevel = false
ConditionWorldLevelMin = 6
SetMagicEffectType = Legendary

[TempestSerpent.5]
PrefabName = TrophySerpent
EnableConfig = true
SetAmountMin = 1
SetAmountMax = 1
SetChanceToDrop = 1
SetDropOnePerPlayer = true
SetScaleByLevel = false

[TempestSerpent.6]
PrefabName = SerpentMeat
EnableConfig = true
SetAmountMin = 10
SetAmountMax = 20
SetChanceToDrop = 1
SetDropOnePerPlayer = true
SetScaleByLevel = true

[TempestSerpent.7]
PrefabName = Coins
EnableConfig = true
SetAmountMin = 50
SetAmountMax = 100
SetChanceToDrop = 0.5
SetDropOnePerPlayer = true
SetScaleByLevel = false
ConditionWorldLevelMin = 3

[TempestSerpent.8]
PrefabName = Thunderstone
EnableConfig = true
SetAmountMin = 1
SetAmountMax = 2
SetChanceToDrop = 0.2
SetDropOnePerPlayer = true
SetScaleByLevel = false
ConditionWorldLevelMin = 4

[RoyalLox.1]
PrefabName = RoyalLoxPelt
EnableConfig = true
SetAmountMin = 1
SetAmountMax = 1
SetChanceToDrop = 1
SetDropOnePerPlayer = true
SetScaleByLevel = true
ConditionWorldLevelMin = 5

[RoyalLox.2]
PrefabName = LoxMeat
EnableConfig = true
SetAmountMin = 6
SetAmountMax = 10
SetChanceToDrop = 1
SetDropOnePerPlayer = false
SetScaleByLevel = true
ConditionWorldLevelMin = 5

[RoyalLox.3]
PrefabName = Coins
EnableConfig = true
SetAmountMin = 50
SetAmountMax = 100
SetChanceToDrop = 1
SetDropOnePerPlayer = false
SetScaleByLevel = true
ConditionWorldLevelMin = 5

[AvalancheDrake.1]
PrefabName = FreezeGland
EnableConfig = true
SetAmountMin = 2
SetAmountMax = 4
SetChanceToDrop = 0.5
SetDropOnePerPlayer = true
SetScaleByLevel = true
ConditionWorldLevelMin = 5

[RoyalLox.5]
PrefabName = BlackMetalScrap
EnableConfig = true
SetAmountMin = 10
SetAmountMax = 20
SetChanceToDrop = 0.75
SetDropOnePerPlayer = false
SetScaleByLevel = true
ConditionWorldLevelMin = 5

[RoyalLox.6]
PrefabName = LinenThread
EnableConfig = true
SetAmountMin = 10
SetAmountMax = 20
SetChanceToDrop = 0.75
SetDropOnePerPlayer = false
SetScaleByLevel = true
ConditionWorldLevelMin = 5

[RoyalLox.7]
PrefabName = TrophyLox
EnableConfig = true
SetAmountMin = 1
SetAmountMax = 1
SetChanceToDrop = 0.5
SetDropOnePerPlayer = true
SetScaleByLevel = false
ConditionWorldLevelMin = 5

[AvalancheDrake.2]
PrefabName = Crystal
EnableConfig = true
SetAmountMin = 1
SetAmountMax = 2
SetChanceToDrop = 0.3
SetDropOnePerPlayer = true
SetScaleByLevel = true
ConditionWorldLevelMin = 6

[AvalancheDrake.3]
PrefabName = DragonTear
EnableConfig = true
SetAmountMin = 1
SetAmountMax = 1
SetChanceToDrop = 0.15
SetDropOnePerPlayer = true
SetScaleByLevel = true
ConditionWorldLevelMin = 5

[AvalancheDrake.4]
PrefabName = DustEpic
EnableConfig = true
SetAmountMin = 1
SetAmountMax = 1
SetChanceToDrop = 0.2
SetDropOnePerPlayer = true
SetScaleByLevel = true
ConditionWorldLevelMin = 7
ConditionWorldLevelMax = 7

[StoneGolem.5]
ConditionWorldLevelMin = 6

[AvalancheDrake.5]
PrefabName = RunestoneEpic
EnableConfig = true
SetAmountMin = 1
SetAmountMax = 1
SetChanceToDrop = 0.025
SetDropOnePerPlayer = true
SetScaleByLevel = true
ConditionWorldLevelMin = 7

[SeekerQueen.9]
SetChanceToDrop = 0.15
SetDropOnePerPlayer = true
SetScaleByLevel = true
ConditionWorldLevelMin = 6

[AvalancheDrake.6]
PrefabName = EssenceEpic
EnableConfig = true
SetAmountMin = 1
SetAmountMax = 1
SetChanceToDrop = 0.025
SetDropOnePerPlayer = true
SetScaleByLevel = true
ConditionWorldLevelMin = 7

[SeekerQueen.10]
PrefabName = mmo_orb8
EnableConfig = true
SetAmountMin = 1
SetAmountMax = 1
SetChanceToDrop = 0.15
SetDropOnePerPlayer = true
SetScaleByLevel = true
ConditionWorldLevelMin = 8
SetChanceToDrop = 0.05
SetDropOnePerPlayer = true
SetScaleByLevel = false
ConditionWorldLevelMin = 7

[AvalancheDrake.7]
PrefabName = mmo_orb5
EnableConfig = true
SetAmountMin = 1
SetAmountMax = 1
SetChanceToDrop = 0.2
SetDropOnePerPlayer = true
SetScaleByLevel = false
ConditionWorldLevelMin = 5
ConditionWorldLevelMax = 5


[AvalancheDrake.8]
PrefabName = mmo_orb6
EnableConfig = true
SetAmountMin = 1
SetAmountMax = 1
SetChanceToDrop = 0.25
SetDropOnePerPlayer = true
SetScaleByLevel = false
ConditionWorldLevelMin = 5
SetChanceToDrop = 0.15
SetDropOnePerPlayer = true
SetScaleByLevel = false
ConditionWorldLevelMin = 6
ConditionWorldLevelMax = 6

[AvalancheDrake.9]
PrefabName = mmo_orb7
EnableConfig = true
SetAmountMin = 1
SetAmountMax = 1
SetChanceToDrop = 0.1
SetDropOnePerPlayer = true
SetScaleByLevel = true
ConditionWorldLevelMin = 7

[CoinTroll.1]
PrefabName = TrophyTroll
EnableConfig = true
SetAmountMin = 1
SetAmountMax = 1
SetChanceToDrop = 1
SetDropOnePerPlayer = true
SetScaleByLevel = true
SetWorldLevelMin = 2

[CoinTroll.2]
PrefabName = Coins
EnableConfig = true
SetAmountMin = 250
SetAmountMax = 500
SetChanceToDrop = 1
SetDropOnePerPlayer = true
SetScaleByLevel = true
SetWorldLevelMin = 2

[CoinTroll.3]
PrefabName = FineWood
EnableConfig = true
SetAmountMin = 10
SetAmountMax = 20
SetChanceToDrop = 1
SetDropOnePerPlayer = true
SetScaleByLevel = true
SetWorldLevelMin = 2

[CoinTroll.4]
PrefabName = RunestoneEpic
EnableConfig = true
SetAmountMin = 1
SetAmountMax = 1
SetChanceToDrop = 1
SetDropOnePerPlayer = true
SetScaleByLevel = true
SetWorldLevelMin = 3

[CoinTroll.5]
PrefabName = IronScrap
EnableConfig = true
SetAmountMin = 5
SetAmountMax = 10
SetChanceToDrop = 1
SetDropOnePerPlayer = true
SetScaleByLevel = true
SetWorldLevelMin = 4

[CoinTroll.6]
PrefabName = YggdrasilWood
EnableConfig = true
SetAmountMin = 10
SetAmountMax = 20
SetChanceToDrop = 1
SetDropOnePerPlayer = true
SetScaleByLevel = true
SetWorldLevelMin = 6
>>>>>>> 6b5b3f8c
<|MERGE_RESOLUTION|>--- conflicted
+++ resolved
@@ -419,7 +419,6 @@
 SetDropOnePerPlayer = false
 SetScaleByLevel = false
 
-<<<<<<< HEAD
 [Dragon.1]
 PrefabName = FrostScale
 EnableConfig = true
@@ -459,7 +458,7 @@
 SetDropOnePerPlayer = true
 SetScaleByLevel = true
 ConditionWorldLevelMin = 7
-=======
+
 [StoneGolem.1]
 PrefabName = FlametalNew
 EnableConfig = true
@@ -882,5 +881,4 @@
 SetChanceToDrop = 1
 SetDropOnePerPlayer = true
 SetScaleByLevel = true
-SetWorldLevelMin = 6
->>>>>>> 6b5b3f8c
+SetWorldLevelMin = 6