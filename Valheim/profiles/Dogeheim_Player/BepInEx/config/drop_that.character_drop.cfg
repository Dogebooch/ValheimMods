# Auto-generated file for adding CharacterDrop configurations.
# This file is empty by default. It is intended to contains changes only, to avoid unintentional modifications as well as to reduce unnecessary performance cost.
# Full documentation can be found at https://github.com/ASharpPen/Valheim.DropThat/wiki.
# To get started: 
#     1. Generate default configs in BepInEx/Debug folder, by enabling WriteCharacterDropsToFile in 'drop_that.cfg'.
#     2. Start game and enter a world, and wait a short moment for files to generate.
#     3. Go to generated file, and copy the drops you want to modify from there into this file
#     4. Make your changes.
# To find modded configs and change those, enable WriteLoadedConfigsToFile in 'drop_that.cfg', and do as described above.


# Leech Matron loot
[Leech.1]
PrefabName = Ooze
EnableConfig = true
SetAmountMin = 2
SetAmountMax = 4
SetChanceToDrop = 1
SetDropOnePerPlayer = false
SetScaleByLevel = false

[Leech.1.SpawnThat]
ConditionTemplateId = LeechMatron

[Leech.2]
PrefabName = BloodPearl
EnableConfig = true
SetAmountMin = 1
SetAmountMax = 2
SetChanceToDrop = 0.25
SetDropOnePerPlayer = false
SetScaleByLevel = false

[Leech.2.SpawnThat]
ConditionTemplateId = LeechMatron

[Leech.3]
PrefabName = ReagentRare
EnableConfig = true
SetAmountMin = 1
SetAmountMax = 1
SetChanceToDrop = 0.05
SetDropOnePerPlayer = true
SetScaleByLevel = false

[Leech.3.SpawnThat]
ConditionTemplateId = LeechMatron

[Leech.4]
PrefabName = Bloodbag
EnableConfig = true
SetAmountMin = 2
SetAmountMax = 5
SetChanceToDrop = 0.8
SetDropOnePerPlayer = false
SetScaleByLevel = false

[Leech.4.SpawnThat]
ConditionTemplateId = LeechMatron

[Leech.5]
PrefabName = TrophyLeech
EnableConfig = true
SetAmountMin = 1
SetAmountMax = 1
SetChanceToDrop = 0.5
SetDropOnePerPlayer = true
SetScaleByLevel = false

[Leech.5.SpawnThat]
ConditionTemplateId = LeechMatron

[Leech.6]
PrefabName = Entrails
EnableConfig = true
SetAmountMin = 2
SetAmountMax = 4
SetChanceToDrop = 0.5
SetDropOnePerPlayer = false
SetScaleByLevel = false

[Leech.6.SpawnThat]
ConditionTemplateId = LeechMatron

[Leech.7]
PrefabName = AmberPearl
EnableConfig = true
SetAmountMin = 1
SetAmountMax = 2
SetChanceToDrop = 0.2
SetDropOnePerPlayer = false
SetScaleByLevel = false

[Leech.7.SpawnThat]
ConditionTemplateId = LeechMatron

[Leech.8]
PrefabName = SwordIron
EnableConfig = true
SetAmountMin = 1
SetAmountMax = 1
SetChanceToDrop = 0.05
SetDropOnePerPlayer = true
SetScaleByLevel = false

[Leech.8.SpawnThat]
ConditionTemplateId = LeechMatron

[Leech.8.EpicLoot]
RarityWeightMagic = 0
RarityWeightRare = 100
RarityWeightEpic = 50
RarityWeightLegendary = 10

# Modded creature drops
[Fox_TW.1]
PrefabName = LeatherScraps
EnableConfig = true
SetAmountMin = 1
SetAmountMax = 2
SetChanceToDrop = 0.5
SetDropOnePerPlayer = false
SetScaleByLevel = false

[Fox_TW.2]
PrefabName = RawMeat
EnableConfig = true
SetAmountMin = 1
SetAmountMax = 2
SetChanceToDrop = 1
SetDropOnePerPlayer = false
SetScaleByLevel = false

[Sheep_TW.1]
PrefabName = DeerHide
EnableConfig = true
SetAmountMin = 1
SetAmountMax = 2
SetChanceToDrop = 0.5
SetDropOnePerPlayer = false
SetScaleByLevel = false

[Sheep_TW.2]
PrefabName = RawMeat
EnableConfig = true
SetAmountMin = 1
SetAmountMax = 2
SetChanceToDrop = 1
SetDropOnePerPlayer = false
SetScaleByLevel = false

[Razorback_TW.1]
PrefabName = LeatherScraps
EnableConfig = true
SetAmountMin = 2
SetAmountMax = 3
SetChanceToDrop = 0.75
SetDropOnePerPlayer = false
SetScaleByLevel = false

[Razorback_TW.2]
PrefabName = RawMeat
EnableConfig = true
SetAmountMin = 1
SetAmountMax = 2
SetChanceToDrop = 1
SetDropOnePerPlayer = false
SetScaleByLevel = false

[BlackBear_TW.1]
PrefabName = DeerHide
EnableConfig = true
SetAmountMin = 2
SetAmountMax = 3
SetChanceToDrop = 0.75
SetDropOnePerPlayer = false
SetScaleByLevel = false

[BlackBear_TW.2]
PrefabName = RawMeat
EnableConfig = true
SetAmountMin = 2
SetAmountMax = 4
SetChanceToDrop = 1
SetDropOnePerPlayer = false
SetScaleByLevel = false

[GDAncientShaman_TW.1]
PrefabName = GreydwarfEye
EnableConfig = true
SetAmountMin = 1
SetAmountMax = 2
SetChanceToDrop = 1
SetDropOnePerPlayer = false
SetScaleByLevel = false

[GDAncientShaman_TW.2]
PrefabName = Resin
EnableConfig = true
SetAmountMin = 1
SetAmountMax = 2
SetChanceToDrop = 0.5
SetDropOnePerPlayer = false
SetScaleByLevel = false

[GreydwarfMage_TW.1]
PrefabName = GreydwarfEye
EnableConfig = true
SetAmountMin = 1
SetAmountMax = 2
SetChanceToDrop = 1
SetDropOnePerPlayer = false
SetScaleByLevel = false

[GreydwarfMage_TW.2]
PrefabName = Coal
EnableConfig = true
SetAmountMin = 1
SetAmountMax = 2
SetChanceToDrop = 0.5
SetDropOnePerPlayer = false
SetScaleByLevel = false

[RottingElk_TW.1]
PrefabName = Entrails
EnableConfig = true
SetAmountMin = 1
SetAmountMax = 2
SetChanceToDrop = 1
SetDropOnePerPlayer = false
SetScaleByLevel = false

[RottingElk_TW.2]
PrefabName = LeatherScraps
EnableConfig = true
SetAmountMin = 1
SetAmountMax = 2
SetChanceToDrop = 0.5
SetDropOnePerPlayer = false
SetScaleByLevel = false

[Crawler_TW.1]
PrefabName = Chitin
EnableConfig = true
SetAmountMin = 1
SetAmountMax = 2
SetChanceToDrop = 0.5
SetDropOnePerPlayer = false
SetScaleByLevel = false

[Crawler_TW.2]
PrefabName = Coins
EnableConfig = true
SetAmountMin = 5
SetAmountMax = 20
SetChanceToDrop = 0.2
SetDropOnePerPlayer = false
SetScaleByLevel = false

[HelWraith_TW.1]
PrefabName = Chain
EnableConfig = true
SetAmountMin = 1
SetAmountMax = 1
SetChanceToDrop = 0.25
SetDropOnePerPlayer = false
SetScaleByLevel = false

[HelWraith_TW.2]
PrefabName = TrophyWraith
EnableConfig = true
SetAmountMin = 1
SetAmountMax = 1
SetChanceToDrop = 0.1
SetDropOnePerPlayer = false
SetScaleByLevel = false

[SkeletonMage_TW.1]
PrefabName = BoneFragments
EnableConfig = true
SetAmountMin = 1
SetAmountMax = 3
SetChanceToDrop = 1
SetDropOnePerPlayer = false
SetScaleByLevel = false

[SkeletonMage_TW.2]
PrefabName = Ruby
EnableConfig = true
SetAmountMin = 1
SetAmountMax = 1
SetChanceToDrop = 0.15
SetDropOnePerPlayer = false
SetScaleByLevel = false

[ObsidianGolem_TW.1]
PrefabName = Obsidian
EnableConfig = true
SetAmountMin = 2
SetAmountMax = 5
SetChanceToDrop = 1
SetDropOnePerPlayer = false
SetScaleByLevel = false

[ObsidianGolem_TW.2]
PrefabName = Crystal
EnableConfig = true
SetAmountMin = 1
SetAmountMax = 3
SetChanceToDrop = 0.5
SetDropOnePerPlayer = false
SetScaleByLevel = false

[GrizzlyBear_TW.1]
PrefabName = WolfPelt
EnableConfig = true
SetAmountMin = 2
SetAmountMax = 3
SetChanceToDrop = 0.75
SetDropOnePerPlayer = false
SetScaleByLevel = false

[GrizzlyBear_TW.2]
PrefabName = RawMeat
EnableConfig = true
SetAmountMin = 2
SetAmountMax = 4
SetChanceToDrop = 1
SetDropOnePerPlayer = false
SetScaleByLevel = false

[FenringMage_TW.1]
PrefabName = WolfFang
EnableConfig = true
SetAmountMin = 1
SetAmountMax = 2
SetChanceToDrop = 0.75
SetDropOnePerPlayer = false
SetScaleByLevel = false

[FenringMage_TW.2]
PrefabName = FreezeGland
EnableConfig = true
SetAmountMin = 1
SetAmountMax = 1
SetChanceToDrop = 0.5
SetDropOnePerPlayer = false
SetScaleByLevel = false

[Prowler_TW.1]
PrefabName = WolfPelt
EnableConfig = true
SetAmountMin = 1
SetAmountMax = 2
SetChanceToDrop = 0.75
SetDropOnePerPlayer = false
SetScaleByLevel = false

[Prowler_TW.2]
PrefabName = Coins
EnableConfig = true
SetAmountMin = 10
SetAmountMax = 30
SetChanceToDrop = 0.25
SetDropOnePerPlayer = false
SetScaleByLevel = false

[GoblinMage_TW.1]
PrefabName = BlackMetalScrap
EnableConfig = true
SetAmountMin = 1
SetAmountMax = 2
SetChanceToDrop = 0.75
SetDropOnePerPlayer = false
SetScaleByLevel = false

[GoblinMage_TW.2]
PrefabName = Coins
EnableConfig = true
SetAmountMin = 5
SetAmountMax = 20
SetChanceToDrop = 0.5
SetDropOnePerPlayer = false
SetScaleByLevel = false

[CorruptedDvergerMage_TW.1]
PrefabName = BlackCore
EnableConfig = true
SetAmountMin = 1
SetAmountMax = 1
SetChanceToDrop = 0.5
SetDropOnePerPlayer = false
SetScaleByLevel = false

[CorruptedDvergerMage_TW.2]
PrefabName = Softtissue
EnableConfig = true
SetAmountMin = 2
SetAmountMax = 3
SetChanceToDrop = 1
SetDropOnePerPlayer = false
SetScaleByLevel = false

[SummonedSeeker_TW.1]
PrefabName = Chitin
EnableConfig = true
SetAmountMin = 1
SetAmountMax = 2
SetChanceToDrop = 0.75
SetDropOnePerPlayer = false
SetScaleByLevel = false

[SummonedSeeker_TW.2]
PrefabName = Mandible
EnableConfig = true
SetAmountMin = 1
SetAmountMax = 2
SetChanceToDrop = 0.5
SetDropOnePerPlayer = false
SetScaleByLevel = false
<<<<<<< HEAD
[StoneGolem.1]
PrefabName = FlametalNew
EnableConfig = true
SetAmountMin = 1
SetAmountMax = 2
SetChanceToDrop = 0.75
=======

[SeekerQueen.1]
PrefabName = Silk
EnableConfig = true
SetAmountMin = 3
SetAmountMax = 5
SetChanceToDrop = 1
SetDropOnePerPlayer = true
SetScaleByLevel = true
ConditionWorldLevelMin = 6

[SeekerQueen.2]
PrefabName = TrophySeekerQueen
EnableConfig = true
SetAmountMin = 1
SetAmountMax = 1
SetChanceToDrop = 0.5
SetDropOnePerPlayer = true
SetScaleByLevel = false
ConditionWorldLevelMin = 6

[SeekerQueen.3]
PrefabName = DustRare
EnableConfig = true
SetAmountMin = 1
SetAmountMax = 3
SetChanceToDrop = 0.1
SetDropOnePerPlayer = true
SetScaleByLevel = true
ConditionWorldLevelMin = 6
ConditionWorldLevelMax = 6

[SeekerQueen.4]
PrefabName = RunestoneRare
EnableConfig = true
SetAmountMin = 1
SetAmountMax = 2
SetChanceToDrop = 0.05
SetDropOnePerPlayer = true
SetScaleByLevel = true
ConditionWorldLevelMin = 6
ConditionWorldLevelMax = 6

[SeekerQueen.5]
PrefabName = EssenceRare
EnableConfig = true
SetAmountMin = 1
SetAmountMax = 2
SetChanceToDrop = 0.05
SetDropOnePerPlayer = true
SetScaleByLevel = true
ConditionWorldLevelMin = 6
ConditionWorldLevelMax = 6

[SeekerQueen.6]
PrefabName = mmo_orb7
EnableConfig = true
SetAmountMin = 1
SetAmountMax = 1
SetChanceToDrop = 0.1
SetDropOnePerPlayer = true
SetScaleByLevel = false
ConditionWorldLevelMin = 6
ConditionWorldLevelMax = 6

[SeekerQueen.7]
PrefabName = DustEpic
EnableConfig = true
SetAmountMin = 1
SetAmountMax = 2
SetChanceToDrop = 0.05
>>>>>>> 39077302
SetDropOnePerPlayer = true
SetScaleByLevel = true
ConditionWorldLevelMin = 7

<<<<<<< HEAD
[StoneGolem.2]
PrefabName = Obsidian
EnableConfig = true
SetAmountMin = 2
SetAmountMax = 5
SetChanceToDrop = 0.75
SetDropOnePerPlayer = true
SetScaleByLevel = true
ConditionWorldLevelMin = 7

[StoneGolem.3]
PrefabName = MagmaCore
EnableConfig = true
SetAmountMin = 1
SetAmountMax = 1
SetChanceToDrop = 0.05
SetDropOnePerPlayer = true
SetScaleByLevel = true
ConditionWorldLevelMin = 8

[StoneGolem.4]
PrefabName = mmo_orb7
=======
[TempestSerpent.1]
PrefabName = SerpentScale
EnableConfig = true
SetAmountMin = 20
SetAmountMax = 30
SetChanceToDrop = 1
SetDropOnePerPlayer = true
SetScaleByLevel = true

[TempestSerpent.2]
PrefabName = Chitin
EnableConfig = true
SetAmountMin = 10
SetAmountMax = 20
SetChanceToDrop = 1
SetDropOnePerPlayer = true
SetScaleByLevel = true

[TempestSerpent.3]
PrefabName = Harpoon
EnableConfig = true
SetAmountMin = 1
SetAmountMax = 1
SetChanceToDrop = 0.03
SetDropOnePerPlayer = true
SetScaleByLevel = false
ConditionWorldLevelMin = 6
SetMagicEffectType = Legendary

[TempestSerpent.4]
PrefabName = SpearChitin
EnableConfig = true
SetAmountMin = 1
SetAmountMax = 1
SetChanceToDrop = 0.03
SetDropOnePerPlayer = true
SetScaleByLevel = false
ConditionWorldLevelMin = 6
SetMagicEffectType = Legendary

[TempestSerpent.5]
PrefabName = TrophySerpent
EnableConfig = true
SetAmountMin = 1
SetAmountMax = 1
SetChanceToDrop = 1
SetDropOnePerPlayer = true
SetScaleByLevel = false

[TempestSerpent.6]
PrefabName = SerpentMeat
EnableConfig = true
SetAmountMin = 10
SetAmountMax = 20
SetChanceToDrop = 1
SetDropOnePerPlayer = true
SetScaleByLevel = true

[TempestSerpent.7]
PrefabName = Coins
EnableConfig = true
SetAmountMin = 50
SetAmountMax = 100
SetChanceToDrop = 0.5
SetDropOnePerPlayer = true
SetScaleByLevel = false
ConditionWorldLevelMin = 3

[TempestSerpent.8]
PrefabName = Thunderstone
EnableConfig = true
SetAmountMin = 1
SetAmountMax = 2
SetChanceToDrop = 0.2
SetDropOnePerPlayer = true
SetScaleByLevel = false
ConditionWorldLevelMin = 4

[RoyalLox.1]
PrefabName = RoyalLoxPelt
EnableConfig = true
SetAmountMin = 1
SetAmountMax = 1
SetChanceToDrop = 1
SetDropOnePerPlayer = true
SetScaleByLevel = true
ConditionWorldLevelMin = 5

[RoyalLox.2]
PrefabName = LoxMeat
EnableConfig = true
SetAmountMin = 6
SetAmountMax = 10
SetChanceToDrop = 1
SetDropOnePerPlayer = false
SetScaleByLevel = true
ConditionWorldLevelMin = 5

[RoyalLox.3]
PrefabName = Coins
EnableConfig = true
SetAmountMin = 50
SetAmountMax = 100
SetChanceToDrop = 1
SetDropOnePerPlayer = false
SetScaleByLevel = true
ConditionWorldLevelMin = 5

[AvalancheDrake.1]
PrefabName = FreezeGland
EnableConfig = true
SetAmountMin = 2
SetAmountMax = 4
SetChanceToDrop = 0.5
SetDropOnePerPlayer = true
SetScaleByLevel = true
ConditionWorldLevelMin = 5

[RoyalLox.5]
PrefabName = BlackMetalScrap
EnableConfig = true
SetAmountMin = 10
SetAmountMax = 20
SetChanceToDrop = 0.75
SetDropOnePerPlayer = false
SetScaleByLevel = true
ConditionWorldLevelMin = 5

[RoyalLox.6]
PrefabName = LinenThread
EnableConfig = true
SetAmountMin = 10
SetAmountMax = 20
SetChanceToDrop = 0.75
SetDropOnePerPlayer = false
SetScaleByLevel = true
ConditionWorldLevelMin = 5

[RoyalLox.7]
PrefabName = TrophyLox
EnableConfig = true
SetAmountMin = 1
SetAmountMax = 1
SetChanceToDrop = 0.5
SetDropOnePerPlayer = true
SetScaleByLevel = false
ConditionWorldLevelMin = 5

[AvalancheDrake.2]
PrefabName = Crystal
EnableConfig = true
SetAmountMin = 1
SetAmountMax = 2
SetChanceToDrop = 0.3
SetDropOnePerPlayer = true
SetScaleByLevel = true
ConditionWorldLevelMin = 6

[AvalancheDrake.3]
PrefabName = DragonTear
EnableConfig = true
SetAmountMin = 1
SetAmountMax = 1
SetChanceToDrop = 0.15
SetDropOnePerPlayer = true
SetScaleByLevel = true
ConditionWorldLevelMin = 5

[AvalancheDrake.4]
PrefabName = DustEpic
>>>>>>> 39077302
EnableConfig = true
SetAmountMin = 1
SetAmountMax = 1
SetChanceToDrop = 0.2
SetDropOnePerPlayer = true
SetScaleByLevel = true
<<<<<<< HEAD
ConditionWorldLevelMin = 7
ConditionWorldLevelMax = 7

[StoneGolem.5]
=======
ConditionWorldLevelMin = 6

[AvalancheDrake.5]
PrefabName = RunestoneEpic
EnableConfig = true
SetAmountMin = 1
SetAmountMax = 1
SetChanceToDrop = 0.025
SetDropOnePerPlayer = true
SetScaleByLevel = true
ConditionWorldLevelMin = 7

[SeekerQueen.9]
SetChanceToDrop = 0.15
SetDropOnePerPlayer = true
SetScaleByLevel = true
ConditionWorldLevelMin = 6

[AvalancheDrake.6]
PrefabName = EssenceEpic
EnableConfig = true
SetAmountMin = 1
SetAmountMax = 1
SetChanceToDrop = 0.025
SetDropOnePerPlayer = true
SetScaleByLevel = true
ConditionWorldLevelMin = 7

[SeekerQueen.10]
>>>>>>> 39077302
PrefabName = mmo_orb8
EnableConfig = true
SetAmountMin = 1
SetAmountMax = 1
<<<<<<< HEAD
SetChanceToDrop = 0.15
SetDropOnePerPlayer = true
SetScaleByLevel = true
ConditionWorldLevelMin = 8
=======
SetChanceToDrop = 0.05
SetDropOnePerPlayer = true
SetScaleByLevel = false
ConditionWorldLevelMin = 7

[AvalancheDrake.7]
PrefabName = mmo_orb5
EnableConfig = true
SetAmountMin = 1
SetAmountMax = 1
SetChanceToDrop = 0.2
SetDropOnePerPlayer = true
SetScaleByLevel = false
ConditionWorldLevelMin = 5
ConditionWorldLevelMax = 5


[AvalancheDrake.8]
PrefabName = mmo_orb6
EnableConfig = true
SetAmountMin = 1
SetAmountMax = 1
SetChanceToDrop = 0.25
SetDropOnePerPlayer = true
SetScaleByLevel = false
ConditionWorldLevelMin = 5
SetChanceToDrop = 0.15
SetDropOnePerPlayer = true
SetScaleByLevel = false
ConditionWorldLevelMin = 6
ConditionWorldLevelMax = 6

[AvalancheDrake.9]
PrefabName = mmo_orb7
EnableConfig = true
SetAmountMin = 1
SetAmountMax = 1
SetChanceToDrop = 0.1
SetDropOnePerPlayer = true
SetScaleByLevel = true
ConditionWorldLevelMin = 7

[CoinTroll.1]
PrefabName = TrophyTroll
EnableConfig = true
SetAmountMin = 1
SetAmountMax = 1
SetChanceToDrop = 1
SetDropOnePerPlayer = true
SetScaleByLevel = true
SetWorldLevelMin = 2

[CoinTroll.2]
PrefabName = Coins
EnableConfig = true
SetAmountMin = 250
SetAmountMax = 500
SetChanceToDrop = 1
SetDropOnePerPlayer = true
SetScaleByLevel = true
SetWorldLevelMin = 2

[CoinTroll.3]
PrefabName = FineWood
EnableConfig = true
SetAmountMin = 10
SetAmountMax = 20
SetChanceToDrop = 1
SetDropOnePerPlayer = true
SetScaleByLevel = true
SetWorldLevelMin = 2

[CoinTroll.4]
PrefabName = RunestoneEpic
EnableConfig = true
SetAmountMin = 1
SetAmountMax = 1
SetChanceToDrop = 1
SetDropOnePerPlayer = true
SetScaleByLevel = true
SetWorldLevelMin = 3

[CoinTroll.5]
PrefabName = IronScrap
EnableConfig = true
SetAmountMin = 5
SetAmountMax = 10
SetChanceToDrop = 1
SetDropOnePerPlayer = true
SetScaleByLevel = true
SetWorldLevelMin = 4

[CoinTroll.6]
PrefabName = YggdrasilWood
EnableConfig = true
SetAmountMin = 10
SetAmountMax = 20
SetChanceToDrop = 1
SetDropOnePerPlayer = true
SetScaleByLevel = true
SetWorldLevelMin = 6
>>>>>>> 39077302
<|MERGE_RESOLUTION|>--- conflicted
+++ resolved
@@ -418,14 +418,14 @@
 SetChanceToDrop = 0.5
 SetDropOnePerPlayer = false
 SetScaleByLevel = false
-<<<<<<< HEAD
+
 [StoneGolem.1]
 PrefabName = FlametalNew
 EnableConfig = true
 SetAmountMin = 1
 SetAmountMax = 2
 SetChanceToDrop = 0.75
-=======
+
 
 [SeekerQueen.1]
 PrefabName = Silk
@@ -497,12 +497,10 @@
 SetAmountMin = 1
 SetAmountMax = 2
 SetChanceToDrop = 0.05
->>>>>>> 39077302
 SetDropOnePerPlayer = true
 SetScaleByLevel = true
 ConditionWorldLevelMin = 7
 
-<<<<<<< HEAD
 [StoneGolem.2]
 PrefabName = Obsidian
 EnableConfig = true
@@ -525,7 +523,7 @@
 
 [StoneGolem.4]
 PrefabName = mmo_orb7
-=======
+
 [TempestSerpent.1]
 PrefabName = SerpentScale
 EnableConfig = true
@@ -696,19 +694,16 @@
 
 [AvalancheDrake.4]
 PrefabName = DustEpic
->>>>>>> 39077302
 EnableConfig = true
 SetAmountMin = 1
 SetAmountMax = 1
 SetChanceToDrop = 0.2
 SetDropOnePerPlayer = true
 SetScaleByLevel = true
-<<<<<<< HEAD
 ConditionWorldLevelMin = 7
 ConditionWorldLevelMax = 7
 
 [StoneGolem.5]
-=======
 ConditionWorldLevelMin = 6
 
 [AvalancheDrake.5]
@@ -738,17 +733,14 @@
 ConditionWorldLevelMin = 7
 
 [SeekerQueen.10]
->>>>>>> 39077302
 PrefabName = mmo_orb8
 EnableConfig = true
 SetAmountMin = 1
 SetAmountMax = 1
-<<<<<<< HEAD
 SetChanceToDrop = 0.15
 SetDropOnePerPlayer = true
 SetScaleByLevel = true
 ConditionWorldLevelMin = 8
-=======
 SetChanceToDrop = 0.05
 SetDropOnePerPlayer = true
 SetScaleByLevel = false
@@ -849,5 +841,4 @@
 SetChanceToDrop = 1
 SetDropOnePerPlayer = true
 SetScaleByLevel = true
-SetWorldLevelMin = 6
->>>>>>> 39077302
+SetWorldLevelMin = 6