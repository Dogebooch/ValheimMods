# Auto-generated file for adding CharacterDrop configurations.
# This file is empty by default. It is intended to contains changes only, to avoid unintentional modifications as well as to reduce unnecessary performance cost.
# Full documentation can be found at https://github.com/ASharpPen/Valheim.DropThat/wiki.
# To get started: 
#     1. Generate default configs in BepInEx/Debug folder, by enabling WriteCharacterDropsToFile in 'drop_that.cfg'.
#     2. Start game and enter a world, and wait a short moment for files to generate.
#     3. Go to generated file, and copy the drops you want to modify from there into this file
#     4. Make your changes.
# To find modded configs and change those, enable WriteLoadedConfigsToFile in 'drop_that.cfg', and do as described above.


# Leech Matron loot
[Leech.1]
PrefabName = Ooze
EnableConfig = true
SetAmountMin = 2
SetAmountMax = 4
SetChanceToDrop = 1
SetDropOnePerPlayer = false
SetScaleByLevel = false

[Leech.1.SpawnThat]
ConditionTemplateId = LeechMatron

[Leech.2]
PrefabName = BloodPearl
EnableConfig = true
SetAmountMin = 1
SetAmountMax = 2
SetChanceToDrop = 0.25
SetDropOnePerPlayer = false
SetScaleByLevel = false

[Leech.2.SpawnThat]
ConditionTemplateId = LeechMatron

[Leech.3]
PrefabName = ReagentRare
EnableConfig = true
SetAmountMin = 1
SetAmountMax = 1
SetChanceToDrop = 0.05
SetDropOnePerPlayer = true
SetScaleByLevel = false

[Leech.3.SpawnThat]
ConditionTemplateId = LeechMatron

[Leech.4]
PrefabName = Bloodbag
EnableConfig = true
SetAmountMin = 2
SetAmountMax = 5
SetChanceToDrop = 0.8
SetDropOnePerPlayer = false
SetScaleByLevel = false

[Leech.4.SpawnThat]
ConditionTemplateId = LeechMatron

[Leech.5]
PrefabName = TrophyLeech
EnableConfig = true
SetAmountMin = 1
SetAmountMax = 1
SetChanceToDrop = 0.5
SetDropOnePerPlayer = true
SetScaleByLevel = false

[Leech.5.SpawnThat]
ConditionTemplateId = LeechMatron

[Leech.6]
PrefabName = Entrails
EnableConfig = true
SetAmountMin = 2
SetAmountMax = 4
SetChanceToDrop = 0.5
SetDropOnePerPlayer = false
SetScaleByLevel = false

[Leech.6.SpawnThat]
ConditionTemplateId = LeechMatron

[Leech.7]
PrefabName = AmberPearl
EnableConfig = true
SetAmountMin = 1
SetAmountMax = 2
SetChanceToDrop = 0.2
SetDropOnePerPlayer = false
SetScaleByLevel = false

[Leech.7.SpawnThat]
ConditionTemplateId = LeechMatron

[Leech.8]
PrefabName = SwordIron
EnableConfig = true
SetAmountMin = 1
SetAmountMax = 1
SetChanceToDrop = 0.05
SetDropOnePerPlayer = true
SetScaleByLevel = false

[Leech.8.SpawnThat]
ConditionTemplateId = LeechMatron

[Leech.8.EpicLoot]
RarityWeightMagic = 0
RarityWeightRare = 100
RarityWeightEpic = 50
RarityWeightLegendary = 10

# Modded creature drops
[Fox_TW.1]
PrefabName = LeatherScraps
EnableConfig = true
SetAmountMin = 1
SetAmountMax = 2
SetChanceToDrop = 0.5
SetDropOnePerPlayer = false
SetScaleByLevel = false

[Fox_TW.2]
PrefabName = RawMeat
EnableConfig = true
SetAmountMin = 1
SetAmountMax = 2
SetChanceToDrop = 1
SetDropOnePerPlayer = false
SetScaleByLevel = false

[Sheep_TW.1]
PrefabName = DeerHide
EnableConfig = true
SetAmountMin = 1
SetAmountMax = 2
SetChanceToDrop = 0.5
SetDropOnePerPlayer = false
SetScaleByLevel = false

[Sheep_TW.2]
PrefabName = RawMeat
EnableConfig = true
SetAmountMin = 1
SetAmountMax = 2
SetChanceToDrop = 1
SetDropOnePerPlayer = false
SetScaleByLevel = false

[Razorback_TW.1]
PrefabName = LeatherScraps
EnableConfig = true
SetAmountMin = 2
SetAmountMax = 3
SetChanceToDrop = 0.75
SetDropOnePerPlayer = false
SetScaleByLevel = false

[Razorback_TW.2]
PrefabName = RawMeat
EnableConfig = true
SetAmountMin = 1
SetAmountMax = 2
SetChanceToDrop = 1
SetDropOnePerPlayer = false
SetScaleByLevel = false

[BlackBear_TW.1]
PrefabName = DeerHide
EnableConfig = true
SetAmountMin = 2
SetAmountMax = 3
SetChanceToDrop = 0.75
SetDropOnePerPlayer = false
SetScaleByLevel = false

[BlackBear_TW.2]
PrefabName = RawMeat
EnableConfig = true
SetAmountMin = 2
SetAmountMax = 4
SetChanceToDrop = 1
SetDropOnePerPlayer = false
SetScaleByLevel = false

[GDAncientShaman_TW.1]
PrefabName = GreydwarfEye
EnableConfig = true
SetAmountMin = 1
SetAmountMax = 2
SetChanceToDrop = 1
SetDropOnePerPlayer = false
SetScaleByLevel = false

[GDAncientShaman_TW.2]
PrefabName = Resin
EnableConfig = true
SetAmountMin = 1
SetAmountMax = 2
SetChanceToDrop = 0.5
SetDropOnePerPlayer = false
SetScaleByLevel = false

[GreydwarfMage_TW.1]
PrefabName = GreydwarfEye
EnableConfig = true
SetAmountMin = 1
SetAmountMax = 2
SetChanceToDrop = 1
SetDropOnePerPlayer = false
SetScaleByLevel = false

[GreydwarfMage_TW.2]
PrefabName = Coal
EnableConfig = true
SetAmountMin = 1
SetAmountMax = 2
SetChanceToDrop = 0.5
SetDropOnePerPlayer = false
SetScaleByLevel = false

[RottingElk_TW.1]
PrefabName = Entrails
EnableConfig = true
SetAmountMin = 1
SetAmountMax = 2
SetChanceToDrop = 1
SetDropOnePerPlayer = false
SetScaleByLevel = false

[RottingElk_TW.2]
PrefabName = LeatherScraps
EnableConfig = true
SetAmountMin = 1
SetAmountMax = 2
SetChanceToDrop = 0.5
SetDropOnePerPlayer = false
SetScaleByLevel = false

[Crawler_TW.1]
PrefabName = Chitin
EnableConfig = true
SetAmountMin = 1
SetAmountMax = 2
SetChanceToDrop = 0.5
SetDropOnePerPlayer = false
SetScaleByLevel = false

[Crawler_TW.2]
PrefabName = Coins
EnableConfig = true
SetAmountMin = 5
SetAmountMax = 20
SetChanceToDrop = 0.2
SetDropOnePerPlayer = false
SetScaleByLevel = false

[HelWraith_TW.1]
PrefabName = Chain
EnableConfig = true
SetAmountMin = 1
SetAmountMax = 1
SetChanceToDrop = 0.25
SetDropOnePerPlayer = false
SetScaleByLevel = false

[HelWraith_TW.2]
PrefabName = TrophyWraith
EnableConfig = true
SetAmountMin = 1
SetAmountMax = 1
SetChanceToDrop = 0.1
SetDropOnePerPlayer = false
SetScaleByLevel = false

[SkeletonMage_TW.1]
PrefabName = BoneFragments
EnableConfig = true
SetAmountMin = 1
SetAmountMax = 3
SetChanceToDrop = 1
SetDropOnePerPlayer = false
SetScaleByLevel = false

[SkeletonMage_TW.2]
PrefabName = Ruby
EnableConfig = true
SetAmountMin = 1
SetAmountMax = 1
SetChanceToDrop = 0.15
SetDropOnePerPlayer = false
SetScaleByLevel = false

[ObsidianGolem_TW.1]
PrefabName = Obsidian
EnableConfig = true
SetAmountMin = 2
SetAmountMax = 5
SetChanceToDrop = 1
SetDropOnePerPlayer = false
SetScaleByLevel = false

[ObsidianGolem_TW.2]
PrefabName = Crystal
EnableConfig = true
SetAmountMin = 1
SetAmountMax = 3
SetChanceToDrop = 0.5
SetDropOnePerPlayer = false
SetScaleByLevel = false

[GrizzlyBear_TW.1]
PrefabName = WolfPelt
EnableConfig = true
SetAmountMin = 2
SetAmountMax = 3
SetChanceToDrop = 0.75
SetDropOnePerPlayer = false
SetScaleByLevel = false

[GrizzlyBear_TW.2]
PrefabName = RawMeat
EnableConfig = true
SetAmountMin = 2
SetAmountMax = 4
SetChanceToDrop = 1
SetDropOnePerPlayer = false
SetScaleByLevel = false

[FenringMage_TW.1]
PrefabName = WolfFang
EnableConfig = true
SetAmountMin = 1
SetAmountMax = 2
SetChanceToDrop = 0.75
SetDropOnePerPlayer = false
SetScaleByLevel = false

[FenringMage_TW.2]
PrefabName = FreezeGland
EnableConfig = true
SetAmountMin = 1
SetAmountMax = 1
SetChanceToDrop = 0.5
SetDropOnePerPlayer = false
SetScaleByLevel = false

[Prowler_TW.1]
PrefabName = WolfPelt
EnableConfig = true
SetAmountMin = 1
SetAmountMax = 2
SetChanceToDrop = 0.75
SetDropOnePerPlayer = false
SetScaleByLevel = false

[Prowler_TW.2]
PrefabName = Coins
EnableConfig = true
SetAmountMin = 10
SetAmountMax = 30
SetChanceToDrop = 0.25
SetDropOnePerPlayer = false
SetScaleByLevel = false

[GoblinMage_TW.1]
PrefabName = BlackMetalScrap
EnableConfig = true
SetAmountMin = 1
SetAmountMax = 2
SetChanceToDrop = 0.75
SetDropOnePerPlayer = false
SetScaleByLevel = false

[GoblinMage_TW.2]
PrefabName = Coins
EnableConfig = true
SetAmountMin = 5
SetAmountMax = 20
SetChanceToDrop = 0.5
SetDropOnePerPlayer = false
SetScaleByLevel = false

[CorruptedDvergerMage_TW.1]
PrefabName = BlackCore
EnableConfig = true
SetAmountMin = 1
SetAmountMax = 1
SetChanceToDrop = 0.5
SetDropOnePerPlayer = false
SetScaleByLevel = false

[CorruptedDvergerMage_TW.2]
PrefabName = Softtissue
EnableConfig = true
SetAmountMin = 2
SetAmountMax = 3
SetChanceToDrop = 1
SetDropOnePerPlayer = false
SetScaleByLevel = false

[SummonedSeeker_TW.1]
PrefabName = Chitin
EnableConfig = true
SetAmountMin = 1
SetAmountMax = 2
SetChanceToDrop = 0.75
SetDropOnePerPlayer = false
SetScaleByLevel = false

[SummonedSeeker_TW.2]
PrefabName = Mandible
EnableConfig = true
SetAmountMin = 1
SetAmountMax = 2
SetChanceToDrop = 0.5
SetDropOnePerPlayer = false
SetScaleByLevel = false

<<<<<<< HEAD
[TempestNeck.1]
PrefabName = NeckTail
EnableConfig = true
SetAmountMin = 5
SetAmountMax = 10
SetChanceToDrop = 1
SetDropOnePerPlayer = false
SetScaleByLevel = true
ConditionWorldLevelMin = 0
ConditionWorldLevelMax = 2

[TempestNeck.2]
PrefabName = kg_EnchantSkillScroll_F
=======
[Dragon.1]
PrefabName = FrostScale
EnableConfig = true
SetAmountMin = 1
SetAmountMax = 3
SetChanceToDrop = 1
SetDropOnePerPlayer = true
SetScaleByLevel = true
ConditionWorldLevelMin = 7

[Dragon.2]
 PrefabName = Silver
 EnableConfig = true
 SetAmountMin = 10
 SetAmountMax = 20
 SetChanceToDrop = 0.3
 SetDropOnePerPlayer = true
 SetScaleByLevel = true
 ConditionWorldLevelMin = 8

[Dragon.3]
 PrefabName = LegendaryWeaponSchematic
 EnableConfig = true
 SetAmountMin = 1
 SetAmountMax = 1
 SetChanceToDrop = 0.05
 SetDropOnePerPlayer = true
 SetScaleByLevel = true
 ConditionWorldLevelMin = 9

[Dragon.4]
PrefabName = mmo_orb7
EnableConfig = true
SetAmountMin = 1
SetAmountMax = 2
SetChanceToDrop = 0.15
SetDropOnePerPlayer = true
SetScaleByLevel = true
ConditionWorldLevelMin = 7

[StoneGolem.1]
PrefabName = FlametalNew
EnableConfig = true
SetAmountMin = 1
SetAmountMax = 2
SetChanceToDrop = 0.75


[SeekerQueen.1]
PrefabName = Silk
EnableConfig = true
SetAmountMin = 3
SetAmountMax = 5
SetChanceToDrop = 1
SetDropOnePerPlayer = true
SetScaleByLevel = true
ConditionWorldLevelMin = 6

[SeekerQueen.2]
PrefabName = TrophySeekerQueen
>>>>>>> 2e0d2f3b
EnableConfig = true
SetAmountMin = 1
SetAmountMax = 1
SetChanceToDrop = 0.5
SetDropOnePerPlayer = true
<<<<<<< HEAD
SetScaleByLevel = true
ConditionWorldLevelMin = 0
ConditionWorldLevelMax = 2

[TempestNeck.3]
PrefabName = Coins
EnableConfig = true
SetAmountMin = 40
SetAmountMax = 80
SetChanceToDrop = 0.75
SetDropOnePerPlayer = true
SetScaleByLevel = true
ConditionWorldLevelMin = 3
ConditionWorldLevelMax = 5

[TempestNeck.4]
PrefabName = kg_EnchantSkillScroll_B
EnableConfig = true
SetAmountMin = 1
SetAmountMax = 1
SetChanceToDrop = 0.35
SetDropOnePerPlayer = true
SetScaleByLevel = true
ConditionWorldLevelMin = 3
ConditionWorldLevelMax = 5

[TempestNeck.5]
PrefabName = Thunderstone
EnableConfig = true
SetAmountMin = 1
SetAmountMax = 1
SetChanceToDrop = 0.25
SetDropOnePerPlayer = true
SetScaleByLevel = true
ConditionWorldLevelMin = 6
ConditionWorldLevelMax = 7

[TempestNeck.6]
PrefabName = kg_EnchantSkillScroll_A
=======
SetScaleByLevel = false
ConditionWorldLevelMin = 6

[SeekerQueen.3]
PrefabName = DustRare
EnableConfig = true
SetAmountMin = 1
SetAmountMax = 3
SetChanceToDrop = 0.1
SetDropOnePerPlayer = true
SetScaleByLevel = true
ConditionWorldLevelMin = 6
ConditionWorldLevelMax = 6

[SeekerQueen.4]
PrefabName = RunestoneRare
EnableConfig = true
SetAmountMin = 1
SetAmountMax = 2
SetChanceToDrop = 0.05
SetDropOnePerPlayer = true
SetScaleByLevel = true
ConditionWorldLevelMin = 6
ConditionWorldLevelMax = 6

[SeekerQueen.5]
PrefabName = EssenceRare
EnableConfig = true
SetAmountMin = 1
SetAmountMax = 2
SetChanceToDrop = 0.05
SetDropOnePerPlayer = true
SetScaleByLevel = true
ConditionWorldLevelMin = 6
ConditionWorldLevelMax = 6

[SeekerQueen.6]
PrefabName = mmo_orb7
EnableConfig = true
SetAmountMin = 1
SetAmountMax = 1
SetChanceToDrop = 0.1
SetDropOnePerPlayer = true
SetScaleByLevel = false
ConditionWorldLevelMin = 6
ConditionWorldLevelMax = 6

[SeekerQueen.7]
PrefabName = DustEpic
EnableConfig = true
SetAmountMin = 1
SetAmountMax = 2
SetChanceToDrop = 0.05
SetDropOnePerPlayer = true
SetScaleByLevel = true
ConditionWorldLevelMin = 7

[StoneGolem.2]
PrefabName = Obsidian
EnableConfig = true
SetAmountMin = 2
SetAmountMax = 5
SetChanceToDrop = 0.75
SetDropOnePerPlayer = true
SetScaleByLevel = true
ConditionWorldLevelMin = 7

[StoneGolem.3]
PrefabName = MagmaCore
EnableConfig = true
SetAmountMin = 1
SetAmountMax = 1
SetChanceToDrop = 0.05
SetDropOnePerPlayer = true
SetScaleByLevel = true
ConditionWorldLevelMin = 8

[StoneGolem.4]
PrefabName = mmo_orb7

[TempestSerpent.1]
PrefabName = SerpentScale
EnableConfig = true
SetAmountMin = 20
SetAmountMax = 30
SetChanceToDrop = 1
SetDropOnePerPlayer = true
SetScaleByLevel = true

[TempestSerpent.2]
PrefabName = Chitin
EnableConfig = true
SetAmountMin = 10
SetAmountMax = 20
SetChanceToDrop = 1
SetDropOnePerPlayer = true
SetScaleByLevel = true

[TempestSerpent.3]
PrefabName = Harpoon
EnableConfig = true
SetAmountMin = 1
SetAmountMax = 1
SetChanceToDrop = 0.03
SetDropOnePerPlayer = true
SetScaleByLevel = false
ConditionWorldLevelMin = 6
SetMagicEffectType = Legendary

[TempestSerpent.4]
PrefabName = SpearChitin
EnableConfig = true
SetAmountMin = 1
SetAmountMax = 1
SetChanceToDrop = 0.03
SetDropOnePerPlayer = true
SetScaleByLevel = false
ConditionWorldLevelMin = 6
SetMagicEffectType = Legendary

[TempestSerpent.5]
PrefabName = TrophySerpent
EnableConfig = true
SetAmountMin = 1
SetAmountMax = 1
SetChanceToDrop = 1
SetDropOnePerPlayer = true
SetScaleByLevel = false

[TempestSerpent.6]
PrefabName = SerpentMeat
EnableConfig = true
SetAmountMin = 10
SetAmountMax = 20
SetChanceToDrop = 1
SetDropOnePerPlayer = true
SetScaleByLevel = true

[TempestSerpent.7]
PrefabName = Coins
EnableConfig = true
SetAmountMin = 50
SetAmountMax = 100
SetChanceToDrop = 0.5
SetDropOnePerPlayer = true
SetScaleByLevel = false
ConditionWorldLevelMin = 3

[TempestSerpent.8]
PrefabName = Thunderstone
EnableConfig = true
SetAmountMin = 1
SetAmountMax = 2
SetChanceToDrop = 0.2
SetDropOnePerPlayer = true
SetScaleByLevel = false
ConditionWorldLevelMin = 4

[RoyalLox.1]
PrefabName = RoyalLoxPelt
EnableConfig = true
SetAmountMin = 1
SetAmountMax = 1
SetChanceToDrop = 1
SetDropOnePerPlayer = true
SetScaleByLevel = true
ConditionWorldLevelMin = 5

[RoyalLox.2]
PrefabName = LoxMeat
EnableConfig = true
SetAmountMin = 6
SetAmountMax = 10
SetChanceToDrop = 1
SetDropOnePerPlayer = false
SetScaleByLevel = true
ConditionWorldLevelMin = 5

[RoyalLox.3]
PrefabName = Coins
EnableConfig = true
SetAmountMin = 50
SetAmountMax = 100
SetChanceToDrop = 1
SetDropOnePerPlayer = false
SetScaleByLevel = true
ConditionWorldLevelMin = 5

[AvalancheDrake.1]
PrefabName = FreezeGland
EnableConfig = true
SetAmountMin = 2
SetAmountMax = 4
SetChanceToDrop = 0.5
SetDropOnePerPlayer = true
SetScaleByLevel = true
ConditionWorldLevelMin = 5

[RoyalLox.5]
PrefabName = BlackMetalScrap
EnableConfig = true
SetAmountMin = 10
SetAmountMax = 20
SetChanceToDrop = 0.75
SetDropOnePerPlayer = false
SetScaleByLevel = true
ConditionWorldLevelMin = 5

[RoyalLox.6]
PrefabName = LinenThread
EnableConfig = true
SetAmountMin = 10
SetAmountMax = 20
SetChanceToDrop = 0.75
SetDropOnePerPlayer = false
SetScaleByLevel = true
ConditionWorldLevelMin = 5

[RoyalLox.7]
PrefabName = TrophyLox
EnableConfig = true
SetAmountMin = 1
SetAmountMax = 1
SetChanceToDrop = 0.5
SetDropOnePerPlayer = true
SetScaleByLevel = false
ConditionWorldLevelMin = 5

[AvalancheDrake.2]
PrefabName = Crystal
EnableConfig = true
SetAmountMin = 1
SetAmountMax = 2
SetChanceToDrop = 0.3
SetDropOnePerPlayer = true
SetScaleByLevel = true
ConditionWorldLevelMin = 6

[AvalancheDrake.3]
PrefabName = DragonTear
EnableConfig = true
SetAmountMin = 1
SetAmountMax = 1
SetChanceToDrop = 0.15
SetDropOnePerPlayer = true
SetScaleByLevel = true
ConditionWorldLevelMin = 5

[AvalancheDrake.4]
PrefabName = DustEpic
>>>>>>> 2e0d2f3b
EnableConfig = true
SetAmountMin = 1
SetAmountMax = 1
SetChanceToDrop = 0.2
SetDropOnePerPlayer = true
SetScaleByLevel = true
<<<<<<< HEAD
ConditionWorldLevelMin = 6
ConditionWorldLevelMax = 7
=======
ConditionWorldLevelMin = 7
ConditionWorldLevelMax = 7

[StoneGolem.5]
ConditionWorldLevelMin = 6

[AvalancheDrake.5]
PrefabName = RunestoneEpic
EnableConfig = true
SetAmountMin = 1
SetAmountMax = 1
SetChanceToDrop = 0.025
SetDropOnePerPlayer = true
SetScaleByLevel = true
ConditionWorldLevelMin = 7

[SeekerQueen.9]
SetChanceToDrop = 0.15
SetDropOnePerPlayer = true
SetScaleByLevel = true
ConditionWorldLevelMin = 6

[AvalancheDrake.6]
PrefabName = EssenceEpic
EnableConfig = true
SetAmountMin = 1
SetAmountMax = 1
SetChanceToDrop = 0.025
SetDropOnePerPlayer = true
SetScaleByLevel = true
ConditionWorldLevelMin = 7

[SeekerQueen.10]
PrefabName = mmo_orb8
EnableConfig = true
SetAmountMin = 1
SetAmountMax = 1
SetChanceToDrop = 0.15
SetDropOnePerPlayer = true
SetScaleByLevel = true
ConditionWorldLevelMin = 8
SetChanceToDrop = 0.05
SetDropOnePerPlayer = true
SetScaleByLevel = false
ConditionWorldLevelMin = 7

[AvalancheDrake.7]
PrefabName = mmo_orb5
EnableConfig = true
SetAmountMin = 1
SetAmountMax = 1
SetChanceToDrop = 0.2
SetDropOnePerPlayer = true
SetScaleByLevel = false
ConditionWorldLevelMin = 5
ConditionWorldLevelMax = 5


[AvalancheDrake.8]
PrefabName = mmo_orb6
EnableConfig = true
SetAmountMin = 1
SetAmountMax = 1
SetChanceToDrop = 0.25
SetDropOnePerPlayer = true
SetScaleByLevel = false
ConditionWorldLevelMin = 5
SetChanceToDrop = 0.15
SetDropOnePerPlayer = true
SetScaleByLevel = false
ConditionWorldLevelMin = 6
ConditionWorldLevelMax = 6

[AvalancheDrake.9]
PrefabName = mmo_orb7
EnableConfig = true
SetAmountMin = 1
SetAmountMax = 1
SetChanceToDrop = 0.1
SetDropOnePerPlayer = true
SetScaleByLevel = true
ConditionWorldLevelMin = 7

[CoinTroll.1]
PrefabName = TrophyTroll
EnableConfig = true
SetAmountMin = 1
SetAmountMax = 1
SetChanceToDrop = 1
SetDropOnePerPlayer = true
SetScaleByLevel = true
SetWorldLevelMin = 2

[CoinTroll.2]
PrefabName = Coins
EnableConfig = true
SetAmountMin = 250
SetAmountMax = 500
SetChanceToDrop = 1
SetDropOnePerPlayer = true
SetScaleByLevel = true
SetWorldLevelMin = 2

[CoinTroll.3]
PrefabName = FineWood
EnableConfig = true
SetAmountMin = 10
SetAmountMax = 20
SetChanceToDrop = 1
SetDropOnePerPlayer = true
SetScaleByLevel = true
SetWorldLevelMin = 2

[CoinTroll.4]
PrefabName = RunestoneEpic
EnableConfig = true
SetAmountMin = 1
SetAmountMax = 1
SetChanceToDrop = 1
SetDropOnePerPlayer = true
SetScaleByLevel = true
SetWorldLevelMin = 3

[CoinTroll.5]
PrefabName = IronScrap
EnableConfig = true
SetAmountMin = 5
SetAmountMax = 10
SetChanceToDrop = 1
SetDropOnePerPlayer = true
SetScaleByLevel = true
SetWorldLevelMin = 4

[CoinTroll.6]
PrefabName = YggdrasilWood
EnableConfig = true
SetAmountMin = 10
SetAmountMax = 20
SetChanceToDrop = 1
SetDropOnePerPlayer = true
SetScaleByLevel = true
SetWorldLevelMin = 6
>>>>>>> 2e0d2f3b
<|MERGE_RESOLUTION|>--- conflicted
+++ resolved
@@ -419,7 +419,6 @@
 SetDropOnePerPlayer = false
 SetScaleByLevel = false
 
-<<<<<<< HEAD
 [TempestNeck.1]
 PrefabName = NeckTail
 EnableConfig = true
@@ -433,7 +432,7 @@
 
 [TempestNeck.2]
 PrefabName = kg_EnchantSkillScroll_F
-=======
+
 [Dragon.1]
 PrefabName = FrostScale
 EnableConfig = true
@@ -494,13 +493,11 @@
 
 [SeekerQueen.2]
 PrefabName = TrophySeekerQueen
->>>>>>> 2e0d2f3b
-EnableConfig = true
-SetAmountMin = 1
-SetAmountMax = 1
-SetChanceToDrop = 0.5
-SetDropOnePerPlayer = true
-<<<<<<< HEAD
+EnableConfig = true
+SetAmountMin = 1
+SetAmountMax = 1
+SetChanceToDrop = 0.5
+SetDropOnePerPlayer = true
 SetScaleByLevel = true
 ConditionWorldLevelMin = 0
 ConditionWorldLevelMax = 2
@@ -540,7 +537,6 @@
 
 [TempestNeck.6]
 PrefabName = kg_EnchantSkillScroll_A
-=======
 SetScaleByLevel = false
 ConditionWorldLevelMin = 6
 
@@ -791,18 +787,13 @@
 
 [AvalancheDrake.4]
 PrefabName = DustEpic
->>>>>>> 2e0d2f3b
 EnableConfig = true
 SetAmountMin = 1
 SetAmountMax = 1
 SetChanceToDrop = 0.2
 SetDropOnePerPlayer = true
 SetScaleByLevel = true
-<<<<<<< HEAD
-ConditionWorldLevelMin = 6
-ConditionWorldLevelMax = 7
-=======
-ConditionWorldLevelMin = 7
+ConditionWorldLevelMin = 6
 ConditionWorldLevelMax = 7
 
 [StoneGolem.5]
@@ -943,5 +934,4 @@
 SetChanceToDrop = 1
 SetDropOnePerPlayer = true
 SetScaleByLevel = true
-SetWorldLevelMin = 6
->>>>>>> 2e0d2f3b
+SetWorldLevelMin = 6