--- conflicted
+++ resolved
@@ -64,33 +64,6 @@
 3. Check that the paths in `settings.json` are correct
 4. Ensure the directories exist and are accessible
 
-<<<<<<< HEAD
-## Drop Chance Calculation Notes
-
-When interpreting the "chance when I kill any monster" metric produced by EMT, keep in mind that drop tables are probabilistic, and simply summing per‑mob percentages can easily exceed 100 %.  Instead EMT treats each drop roll as an independent event and combines them as follows:
-
-- **Per‑mob union probability:** If a mob has several independent drop rolls for enchanting materials, the chance of at least one material dropping is `1 − ∏(1 − p_i)` where `p_i` is the chance for each roll.
-- **Set draws:** Some drop tables pull one or two items from a set (for example `NovusMats`).  If the base chance for the roll is `b` and the probability that a single draw yields an item from the enchanting set is `q`, then the roll’s chance of yielding at least one enchanting item is `b × (1 − (1 − q)^d)` where `d` is the number of draws.  Adding `b × q` twice will overcount.
-- **Baseline percentages:** RelicHeim’s baseline drop rate is not a flat 10 % for every item.  The baseline for a specific runestone depends on its set’s weight distribution.  For example, if a set contains a runestone and a shard at equal weights, the chance of getting a runestone on a 10 % / 5 % baseline is `0.10×0.5 + 0.05×(1 − (1 − 0.5)^2) = 8.75 %`.
-
-### Weighting modes
-
-EMT can aggregate per‑mob probabilities in three ways:
-
-1. **Uniform** (default): Every creature counts equally.
-2. **Spawn‑weighted**: Weights are derived from Spawn‑That configuration files in your active config directory.
-3. **Kill‑weighted**: Provide a CSV of prefabs and kill counts to weight by your actual play‑through.
-
-Select the weighting mode via the command‑line switch `--weighting {uniform,spawn,kills}` or through the GUI.
-
-### CSV logging
-
-For debugging and transparency EMT writes an `exports/roll_log.csv` file every time you run the comparison.  Each row in this file captures the full context of a drop roll – the prefab, source (baseline vs active), base chance, set name, number of draws, computed `q` value and the resulting per‑roll probability.  If any probability falls outside the range 0–100 %, EMT logs an assertion and clamps the offending value.
-
-### Batch script hygiene
-
-Avoid performing percentage calculations in the accompanying `.bat` scripts – these scripts should only launch the Python tool.  If you need to echo a literal `%` character in a batch file, write it as `%%`.
-=======
 
 
 
@@ -104,5 +77,4 @@
 
 When aggregating across all creatures, EMT uses a weighted average rather than a simple sum. You can choose to weight mobs uniformly, by spawn frequency (e.g., from Spawn‑That configs) or by actual kills in your logs.
 
-Finally, avoid performing percentage calculations in the accompanying `.bat` scripts—these scripts should only launch the Python tool. If you need to echo a literal `%` character in a batch file, write it as `%%`.
->>>>>>> dd9d8f75
+Finally, avoid performing percentage calculations in the accompanying `.bat` scripts—these scripts should only launch the Python tool. If you need to echo a literal `%` character in a batch file, write it as `%%`.